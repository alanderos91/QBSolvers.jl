const QREGTimer = TimerOutput()
disable_timer!(QREGTimer)

###
### Helper functions
###

function default_bandwidth(A::AbstractMatrix{T}) where T
  n, p = size(A)
  return max(T(0.05), ((log(n) + p) / n)^0.4)
end

#
# Evaluate prox[h|⋅|](r).
#
prox_abs(r::T, h::T) where T = (1 - h / max(abs(r), h)) * r

#
# Evaluate prox[h|⋅|](r) element-wise and store in z.
#
function prox_abs!(z::AbstractVector{T}, r::AbstractVector{T}, h::T) where T
  map!(Base.Fix2(prox_abs, h), z, r)
  return z
end

# check function
function qreg_loss(r::T, q::T) where T <: Real
  return (q-1//2)*r + 1//2*abs(r)
end

function qreg_objective(r, q)
  let r = r, q = q
    f(r) = qreg_loss(r, q)
    mapreduce(f, +, r) / length(r)
  end
end

# Uniform kernel
function qreg_loss_uniform(r::T, q::T, h::T) where T <: Real
  absr = abs(r)
  C = ifelse(absr > h, absr, h/2 * (1 + (r/h)^2))
  return (q-1//2)*r + 1//2*C
end

function qreg_objective_uniform(r, q, h)
  let r =r, q = q, h = h
    f(r) = qreg_loss_uniform(r, q, h)
    mapreduce(f, +, r) / length(r)
  end
end

###
### Implementation
###

<<<<<<< HEAD
function solve_QREG(A::AbstractMatrix{T}, b::Vector{T}, x0::Vector{T}, n_blk::Int;
  q::Real         = T(0.5),
  h::Real         = T(default_bandwidth(A)),
  lambda::Real    = T(0.0),
  gram::Bool      = _cache_gram_heuristic_(A),
  normalize::Bool = false,
  kwargs...
) where T
  #
  global QREGTimer; enable_timer!(QREGTimer); reset_timer!(QREGTimer)
  n_obs, n_var = size(A)
  var_per_blk = cld(n_var, n_blk)

  @assert rem(n_var, n_blk) == 0
  @assert var_per_blk > 0
  @assert 0 < q < 1

  @timeit QREGTimer "init AtA + λI; gram=$(gram)" begin
  AtA = GramPlusDiag(A; gram=gram)              # may cache AtA
  AtApI = GramPlusDiag(AtA, one(T), T(lambda))  # same data, add lazy shift by λI
  end

  results = if var_per_blk > 1
    #
    # Block Diagonal Hessian
    #
    if normalize
      @timeit QREGTimer "BlkDiag QLB; normalize=true" begin
      let
        @timeit QREGTimer "normalize" AtA0 = NormalizedGramPlusDiag(AtA)
        @timeit QREGTimer "BlkDiag J" begin
        J = compute_block_diagonal(AtA0, n_blk;
          alpha   = one(T),
          beta    = zero(T),
          factor  = false,
          gram    = n_obs > var_per_blk
        )
        end
        @timeit QREGTimer "spectral radius" rho = estimate_spectral_radius(AtA0, J, maxiter=3)
        @timeit QREGTimer "Hessian; BlkDiag + Rank-1" begin
        S = Diagonal(@. rho*AtA0.A.scale^2 + lambda)
        @. AtA0.A.scale = 1 # need J̃ = √S⋅J⋅√S + ρS + λ = ZᵀZ + ρS + λ
        J̃ = update_factors!(J, AtA0.A, S, one(T), one(T))
        H = BlkDiagPlusRank1(n_obs, n_var, J̃, AtA0.A.shift, one(T), T(n_obs))
        end
        @timeit QREGTimer "QREG loop" _solve_QREG_loop(AtApI, H, b, x0, q, h, T(lambda); kwargs...)
      end
      end
    else
      @timeit QREGTimer "BlkDiag QLB; normalize=false" begin
      let
        @timeit QREGTimer "BlkDiag J" begin
        J = compute_block_diagonal(AtA, n_blk;
          alpha   = one(T),
          beta    = zero(T),
          factor  = false,
          gram    = n_obs > var_per_blk
        )
        end
        @timeit QREGTimer "spectral radius" rho = estimate_spectral_radius(AtA, J, maxiter=3)
        @timeit QREGTimer "Hessian; BlkDiag" H = update_factors!(J, one(T), lambda + rho)
        @timeit QREGTimer "QREG loop" _solve_QREG_loop(AtApI, H, b, x0, q, h, T(lambda); kwargs...)
      end
      end
    end
  else
    #
    # Diagonal (Plus Rank-1) Hessian
    #
    if normalize
      @timeit QREGTimer "Diag QLB; normalize=true" begin
      let
        @timeit QREGTimer "normalize" AtA0 = NormalizedGramPlusDiag(AtA)
        @timeit QREGTimer "Diag J" J = compute_main_diagonal(AtA0.A, AtA0.AtA)
        @timeit QREGTimer "spectral radius" rho = estimate_spectral_radius(AtA0, J, maxiter=3)
        @timeit QREGTimer "Hessian; Diag + Rank-1" begin
        @. J.diag = (1+rho)*AtA0.A.scale^2 + T(lambda)
        H = BlkDiagPlusRank1(n_obs, n_var, J, AtA0.A.shift, one(T), T(n_obs))
        end
        @timeit QREGTimer "QREG loop" _solve_QREG_loop(AtApI, H, b, x0, q, h, T(lambda); kwargs...)
      end
      end
    else
      @timeit QREGTimer "Diag QLB; normalize=false" begin
      let
        @timeit QREGTimer "Diag J" J = compute_main_diagonal(AtA.A, AtA.AtA)
        @timeit QREGTimer "spectral radius" rho = estimate_spectral_radius(AtA, J, maxiter=3)
        @timeit QREGTimer "Hessian; Diag" begin
        H = J
        @. H.diag = H.diag + rho + lambda
        end
        @timeit QREGTimer "QREG loop" _solve_QREG_loop(AtApI, H, b, x0, q, h, T(lambda); kwargs...)
      end
      end
    end
  end
  disable_timer!(QREGTimer)
  display(QREGTimer)
  return results
end

function _solve_QREG_loop(AtApI::GramPlusDiag{T}, H, b::Vector{T}, x0::Vector{T}, q::T, h::T, lambda::T;
  maxiter::Int  = 100,
  gtol::Float64 = 1e-3,
  rtol::Float64 = 1e-6,
) where T
  #
  global QREGTimer
  A = AtApI.A
  n_obs, n_var = size(A)

  # 
  @timeit QREGTimer "init workspace" begin
  x = deepcopy(x0); x_next = deepcopy(x0); x_prev = deepcopy(x0)
  d = zeros(n_var)
  g = zeros(n_var)
  u = zeros(n_obs)
  z = zeros(n_obs)
  end

  # Initialize
  @timeit QREGTimer "init residual" begin
  r = copy(b) # r = b - A*x
=======
function __QREG_loop__(workspace, linmaps, q, h, rtol, gtol, maxiter)
  # unpack
  x, x_next, x_prev, g, d, r, u, z = workspace
  A, b, AtApI, H = linmaps
  w = x_next
  T = eltype(A)

  # Initialize r = b - A*x
  @. r = b
>>>>>>> d00a73f2
  mul!(r, A, x, -one(T), one(T))
  end

  # Iterate the algorithm map
  iter = 0  # outer iterations; Moreau majorization
  inner = 0 # inner iterations; QUB majorization
  k = 0     # Nesterov iterations
  converged = false
  @timeit QREGTimer "eval objective" f_curr = qreg_objective_uniform(r, q, h)
  while !converged && (iter < maxiter)
    #
    # Setup the next LS problem, |Ax - u|²
    #   where u = b - zₙ + (2*q-1)*h 1
    #
    @timeit QREGTimer "eval prox" prox_abs!(z, r, h)
    @timeit QREGTimer "set RHS u" @. u = b - z + (2*q-1)*h
    #
    # Solve with QUB
    #
<<<<<<< HEAD
    @timeit QREGTimer "compute Aᵀu" mul!(x_next, transpose(A), u) # save this constant
    @timeit QREGTimer "compute g (neg gradient)" begin
    mul!(g, AtApI, x)             # -∇ = Aᵀ(u - A*x)
    @. g = x_next - g
    end
    @timeit QREGTimer "check convergence (inner)" not_stationary = norm(g) > gtol
    if not_stationary
      @timeit QREGTimer "inner iterations" begin
      while not_stationary
        inner += 1
        @timeit QREGTimer "d = H⁻¹ g" ldiv!(d, H, g)
        @timeit QREGTimer "x = x + d" @. x = x + d
        @timeit QREGTimer "update g" begin
        mul!(g, AtApI, x)
        @. g = x_next - g
        end
        @timeit QREGTimer "check convergence (inner)" not_stationary = norm(g) > gtol
      end
      end
      # Nesterov acceleration
      @timeit QREGTimer "Nesterov acceleration" begin
=======
    init_recurrences!((x, g, d, w), AtApI, u, H)
    inner_iter, is_stationary = __OLS_loop__((x, g, d, w), (AtApI, H), gtol, maxiter, 1)
    # @show iter, inner_iter, is_stationary
    inner += inner_iter
    if inner_iter > 0
      #
      # Nesterov acceleration
      #
>>>>>>> d00a73f2
      k += 1
      @. x_next = x
      @. x = k/(k+3) * (x_next - x_prev); @. x = x + x_next
      @. x_prev = x_next
<<<<<<< HEAD
      end
      # Update residual
      @timeit QREGTimer "compute residual" begin
      @. r = b
      mul!(r, A, x, -one(T), one(T))
      end
=======
>>>>>>> d00a73f2
    end
    #
    # Update residual
    #
    @. r = b
    mul!(r, A, x, -one(T), one(T))
    iter += 1
    f_prev = f_curr
    @timeit QREGTimer "eval objective" f_curr = qreg_objective_uniform(r, q, h)
    if f_curr > f_prev k = 0 end
    @timeit QREGTimer "check convergence (outer)" converged = abs(f_curr - f_prev) < rtol * (f_prev + 1)
  end

<<<<<<< HEAD
  @timeit QREGTimer "summary" begin
=======
  return r, iter, inner, converged
end

function solve_QREG(A::AbstractMatrix{T}, b::Vector{T}, x0::Vector{T}, n_blk::Int;
  q::Real         = T(0.5),
  h::Real         = T(default_bandwidth(A)),
  lambda::Real    = T(0.0),
  gram::Bool      = _cache_gram_heuristic_(A),
  normalize::Bool = false,
  memory::Int     = 10,
  maxiter::Int    = 100,
  gtol::Float64   = 1e-3,
  rtol::Float64   = 1e-6,
) where T
  #
  n_obs, n_var = size(A)
  var_per_blk = cld(n_var, n_blk)

  @assert rem(n_var, n_blk) == 0
  @assert var_per_blk > 0
  @assert 0 < q < 1

  AtA = GramPlusDiag(A; gram=gram)              # may cache AtA
  AtApI = GramPlusDiag(AtA, one(T), T(lambda))  # same data, add lazy shift by λI

  x = deepcopy(x0)
  x_next = deepcopy(x)
  x_prev = deepcopy(x)
  g = zeros(n_var)
  d = zeros(n_var)
  r = zeros(n_obs)
  u = zeros(n_obs)
  z = zeros(n_obs)
  workspace = (x, x_next, x_prev, g, d, r, u, z)

  run = let
    function(H)
      # constants/linear maps
      linmaps = (A, b, AtApI, H)
      # Construct the OLS solution to use as our initial guess.
      cache = LBFGSCache{T}(n_var, memory); w = x_next
      iter0, _ = __OLS_lbfgs__((x, g, d, w, cache), linmaps, gtol, maxiter, 0)
      @. x_next = x
      @. x_prev = x
      # Solve the QREG problem
      _, _iter, _inner, _converged = __QREG_loop__(workspace, linmaps, q, h, rtol, gtol, maxiter)
      _inner += iter0
      return _iter, _inner, _converged
    end
  end
  iter, inner, converged = with_qub_matrix(run, AtA, n_obs, n_var, n_blk, var_per_blk, lambda, true, false)

>>>>>>> d00a73f2
  stats = (
    iterations = iter,
    inner = inner,
    converged = converged,
    xnorm = norm(x),
    rnorm = norm(r),
    loss1 = qreg_objective(r, q),             # check function loss
    loss2 = qreg_objective_uniform(r, q, h),  # smoothed loss
  )
  end

  return x, r, stats
end

function solve_QREG_lbfgs(A::AbstractMatrix{T}, b::Vector{T}, x0::Vector{T}, n_blk::Int;
  q::Real         = T(0.5),
  h::Real         = T(default_bandwidth(A)),
  lambda::Real    = T(0.0),
  gram::Bool      = _cache_gram_heuristic_(A),
  normalize::Bool = false,
  memory::Int     = 10,
  maxiter::Int    = 100,
  gtol::Float64   = 1e-3,
  rtol::Float64   = 1e-6,
) where T
  #
  global QREGTimer; enable_timer!(QREGTimer); reset_timer!(QREGTimer)
  n_obs, n_var = size(A)
  var_per_blk = cld(n_var, n_blk)

  @assert rem(n_var, n_blk) == 0
  @assert var_per_blk > 0
  @assert 0 < q < 1

<<<<<<< HEAD
  @timeit QREGTimer "init AtA + λI; gram=$(gram)" begin
=======
  lambda = zero(T)
>>>>>>> d00a73f2
  AtA = GramPlusDiag(A; gram=gram)              # may cache AtA
  AtApI = GramPlusDiag(AtA, one(T), T(lambda))  # same data, add lazy shift by λI
  end

<<<<<<< HEAD
  results = if var_per_blk > 1
    #
    # Block Diagonal Hessian
    #
    if normalize
      @timeit QREGTimer "BlkDiag QLB; normalize=true" begin
      let
        @timeit QREGTimer "normalize" AtA0 = NormalizedGramPlusDiag(AtA)
        @timeit QREGTimer "BlkDiag J" begin
        J = compute_block_diagonal(AtA0, n_blk;
          alpha   = one(T),
          beta    = zero(T),
          factor  = false,
          gram    = n_obs > var_per_blk
        )
        end
        @timeit QREGTimer "spectral radius" rho = estimate_spectral_radius(AtA0, J, maxiter=3)
        @timeit QREGTimer "Hessian; BlkDiag + Rank-1" begin
        S = Diagonal(@. rho*AtA0.A.scale^2 + lambda)
        @. AtA0.A.scale = 1 # need J̃ = √S⋅J⋅√S + ρS + λ = ZᵀZ + ρS + λ
        J̃ = update_factors!(J, AtA0.A, S, one(T), one(T))
        H = BlkDiagPlusRank1(n_obs, n_var, J̃, AtA0.A.shift, one(T), T(n_obs))
        end
        @timeit QREGTimer "QREG loop" _solve_QREG_loop_lbfgs(AtApI, H, b, x0, q, h, T(lambda); kwargs...)
      end
      end
    else
      @timeit QREGTimer "BlkDiag QLB; normalize=false" begin
      let
        @timeit QREGTimer "BlkDiag J" begin
        J = compute_block_diagonal(AtA, n_blk;
          alpha   = one(T),
          beta    = zero(T),
          factor  = false,
          gram    = n_obs > var_per_blk
        )
        end
        @timeit QREGTimer "spectral radius" rho = estimate_spectral_radius(AtA, J, maxiter=3)
        @timeit QREGTimer "Hessian; BlkDiag" H = update_factors!(J, one(T), lambda + rho)
        @timeit QREGTimer "QREG loop" _solve_QREG_loop_lbfgs(AtApI, H, b, x0, q, h, T(lambda); kwargs...)
      end
      end
    end
  else
    #
    # Diagonal (Plus Rank-1) Hessian
    #
    if normalize
      @timeit QREGTimer "Diag QLB; normalize=true" begin
      let
        @timeit QREGTimer "normalize" AtA0 = NormalizedGramPlusDiag(AtA)
        @timeit QREGTimer "Diag J" J = compute_main_diagonal(AtA0.A, AtA0.AtA)
        @timeit QREGTimer "spectral radius" rho = estimate_spectral_radius(AtA0, J, maxiter=3)
        @timeit QREGTimer "Hessian; Diag + Rank-1" begin
        @. J.diag = (1+rho)*AtA0.A.scale^2 + T(lambda)
        H = BlkDiagPlusRank1(n_obs, n_var, J, AtA0.A.shift, one(T), T(n_obs))
        end
        @timeit QREGTimer "QREG loop" _solve_QREG_loop_lbfgs(AtApI, H, b, x0, q, h, T(lambda); kwargs...)
      end
      end
    else
      @timeit QREGTimer "Diag QLB; normalize=false" begin
      let
        @timeit QREGTimer "Diag J" J = compute_main_diagonal(AtA.A, AtA.AtA)
        @timeit QREGTimer "spectral radius" rho = estimate_spectral_radius(AtA, J, maxiter=3)
        @timeit QREGTimer "Hessian; Diag" begin
        H = J
        @. H.diag = H.diag + rho + lambda
        end
        @timeit QREGTimer "QREG loop" _solve_QREG_loop_lbfgs(AtApI, H, b, x0, q, h, T(lambda); kwargs...)
      end
      end
    end
  end
  disable_timer!(QREGTimer)
  display(QREGTimer)
  return results
end

function _solve_QREG_loop_lbfgs(AtApI::GramPlusDiag{T}, H, b::Vector{T}, x0::Vector{T}, q::T, h::T, lambda::T;
  memory::Int   = 10,
  maxiter::Int  = 100,
  gtol::Float64 = 1e-3,
  rtol::Float64 = 1e-6,
) where T
  #
  global QREGTimer
  A = AtApI.A
  n_obs, n_var = size(A)

  #
  @timeit QREGTimer "init workspace" begin
  x = deepcopy(x0); x_next = deepcopy(x0); x_prev = deepcopy(x0)
  d = zeros(n_var)
  g = zeros(n_var)
  u = zeros(n_obs)
  z = zeros(n_obs)
  end

  # L-BFGS cache for inner solver
  @timeit QREGTimer "init L-BFGS cache" cache = LBFGSCache{T}(n_var, memory)

  # Initialize
  @timeit QREGTimer "init residual" begin
  r = copy(b) # r = b - A*x
=======
  x = deepcopy(x0)
  x_next = deepcopy(x)
  x_prev = deepcopy(x)
  g = zeros(n_var)
  d = zeros(n_var)
  r = zeros(n_obs)
  u = zeros(n_obs)
  z = zeros(n_obs)
  cache = LBFGSCache{T}(n_var, memory)
  workspace = (x, x_next, x_prev, g, d, r, u, z, cache)
  run = let
    function(H)
      # constants/linear maps
      linmaps = (A, b, AtApI, H)
      # Construct the OLS solution to use as our initial guess.
      w = x_next
      iter0, _ = __OLS_lbfgs__((x, g, d, w, cache), linmaps, gtol, maxiter, 0)
      @. x_next = x
      @. x_prev = x
      # Solve the QREG problem
      _, _iter, _inner, _converged = __QREG_lbfgs__(workspace, linmaps, q, h, rtol, gtol, maxiter)
      _inner += iter0
      return _iter, _inner, _converged
    end
  end
  iter, inner, converged = with_qub_matrix(run, AtA, n_obs, n_var, n_blk, var_per_blk, lambda, true, false)

  stats = (
    iterations = iter,
    inner = inner,
    converged = converged,
    xnorm = norm(x),
    rnorm = norm(r),
    loss1 = qreg_objective(r, q),             # check function loss
    loss2 = qreg_objective_uniform(r, q, h),  # smoothed loss
  )

  return x, r, stats
end

function __QREG_lbfgs__(workspace, linmaps, q, h, rtol, gtol, maxiter)
  # unpack
  x, x_next, x_prev, g, d, r, u, z, cache = workspace
  A, b, AtApI, H = linmaps
  w = x_next
  T = eltype(A)

  # Initialize r = b - A*x
  @. r = b
>>>>>>> d00a73f2
  mul!(r, A, x, -one(T), one(T))
  end

  # Iterate the algorithm map
  iter = 0  # outer iterations; Moreau majorization
  inner = 0 # inner iterations; QUB majorization
  k = 0     # Nesterov iterations
  converged = false
<<<<<<< HEAD
  @timeit QREGTimer "eval objective" f_curr = qreg_objective_uniform(r, q, h)
  alpha = one(T) # L-BFGS steps size
=======
  f_curr = qreg_objective_uniform(r, q, h)
>>>>>>> d00a73f2
  while !converged && (iter < maxiter)
    #
    # Setup the next LS problem, |Ax - u|²
    #   where u = b - zₙ + (2*q-1)*h 1
    #
    @timeit QREGTimer "eval prox" prox_abs!(z, r, h)
    @timeit QREGTimer "set RHS u" @. u = b - z + (2*q-1)*h
    #
    # Solve with QUB; need to reset the L-BFGS cache first
    #
<<<<<<< HEAD
    @timeit QREGTimer "compute Aᵀu" mul!(x_next, transpose(A), u) # save this constant
    @timeit QREGTimer "compute g (neg gradient)" begin
    mul!(g, AtApI, x)             # -∇ = Aᵀ(u - A*x)
    @. g = x_next - g
    end
    @timeit QREGTimer "check convergence (inner)" not_stationary = norm(g) > gtol
    if not_stationary
      current_inner = 0
      cache.current_size = 0
      cache.current_index = 0
      w = x_next # reuse this workspace inside inner solve
      @timeit QREGTimer "inner iterations" begin
      while not_stationary
        current_inner += 1
        inner += 1

        @timeit QREGTimer "update L-BFGS cache" begin
        current_inner > 1 && update!(cache, alpha, d, g)
        end
        @timeit QREGTimer "compute search direction" compute_lbfgs_direction!(d, g, cache, H)

        # Compute (AᵀA + λI) dₙ₊₁
        @timeit QREGTimer "w = (AᵀA+λI)dₙ₊₁" mul!(w, AtApI, d)

        # Backtrack to make sure we satisfy descent
        # lossₙ₊₁ = lossₙ + α²/2 (|Adₙ₊₁|² + λ|dₙ₊₁|²) + α (∇ₙᵀdₙ₊₁)
        @timeit QREGTimer "backtracking linesearch" begin
        alpha = one(T)
        loss_1 = 1//2 * dot(d, w) # 1/2 [|Adₙ₊₁|² + λ|dₙ₊₁|²]
        loss_2 = -dot(g, d)       # ∇ₙᵀdₙ₊₁
        if loss_2 > 0 error("L-BFGS direction was not computed correctly at iteration $(iter)") end
        while (alpha*alpha*loss_1 + alpha*loss_2 > 0)
          alpha = 1//2 * alpha
        end
        end
        @timeit QREGTimer "compute xₙ₊₁" begin
        @. x = x + alpha*d
        end

        # Save the old gradient
        @timeit QREGTimer "save prev gradient" begin
        @. cache.q = g
        end

        # Update -∇
        @timeit QREGTimer "update gradient" begin
        @. g = g - alpha*w
        end
        @timeit QREGTimer "check convergence (inner)" not_stationary = norm(g) > gtol
      end
      end
      # Nesterov acceleration
      @timeit QREGTimer "Nesterov acceleration" begin
=======
    cache.current_index = 0
    cache.current_size = 0
    inner_iter, is_stationary = __OLS_lbfgs__((x, g, d, w, cache), (A, u, AtApI, H), gtol, maxiter, 0)
    # @show iter, inner_iter, is_stationary
    inner += inner_iter
    if inner_iter > 0
      #
      # Nesterov acceleration
      #
>>>>>>> d00a73f2
      k += 1
      @. x_next = x
      @. x = k/(k+3) * (x_next - x_prev); @. x = x + x_next
      @. x_prev = x_next
<<<<<<< HEAD
      end
      # Update residual
      @timeit QREGTimer "compute residual" begin
      @. r = b
      mul!(r, A, x, -one(T), one(T))
      end
=======
>>>>>>> d00a73f2
    end
    #
    # Update residual
    #
    @. r = b
    mul!(r, A, x, -one(T), one(T))
    iter += 1
    f_prev = f_curr
    @timeit QREGTimer "eval objective" f_curr = qreg_objective_uniform(r, q, h)
    if f_curr > f_prev k = 0 end
    @timeit QREGTimer "check convergence (outer)" converged = abs(f_curr - f_prev) < rtol * (f_prev + 1)
  end

<<<<<<< HEAD
  @timeit QREGTimer "summary" begin
  stats = (
    iterations = iter,
    inner = inner,
    converged = converged,
    xnorm = norm(x),
    rnorm = norm(r),
    loss1 = qreg_objective(r, q), # check function loss
    loss2 = f_curr,               # smoothed loss
  )
  end

  return x, r, stats
=======
  return r, iter, inner, converged
>>>>>>> d00a73f2
end
<|MERGE_RESOLUTION|>--- conflicted
+++ resolved
@@ -1,6 +1,3 @@
-const QREGTimer = TimerOutput()
-disable_timer!(QREGTimer)
-
 ###
 ### Helper functions
 ###
@@ -53,132 +50,8 @@
 ### Implementation
 ###
 
-<<<<<<< HEAD
-function solve_QREG(A::AbstractMatrix{T}, b::Vector{T}, x0::Vector{T}, n_blk::Int;
-  q::Real         = T(0.5),
-  h::Real         = T(default_bandwidth(A)),
-  lambda::Real    = T(0.0),
-  gram::Bool      = _cache_gram_heuristic_(A),
-  normalize::Bool = false,
-  kwargs...
-) where T
-  #
-  global QREGTimer; enable_timer!(QREGTimer); reset_timer!(QREGTimer)
-  n_obs, n_var = size(A)
-  var_per_blk = cld(n_var, n_blk)
-
-  @assert rem(n_var, n_blk) == 0
-  @assert var_per_blk > 0
-  @assert 0 < q < 1
-
-  @timeit QREGTimer "init AtA + λI; gram=$(gram)" begin
-  AtA = GramPlusDiag(A; gram=gram)              # may cache AtA
-  AtApI = GramPlusDiag(AtA, one(T), T(lambda))  # same data, add lazy shift by λI
-  end
-
-  results = if var_per_blk > 1
-    #
-    # Block Diagonal Hessian
-    #
-    if normalize
-      @timeit QREGTimer "BlkDiag QLB; normalize=true" begin
-      let
-        @timeit QREGTimer "normalize" AtA0 = NormalizedGramPlusDiag(AtA)
-        @timeit QREGTimer "BlkDiag J" begin
-        J = compute_block_diagonal(AtA0, n_blk;
-          alpha   = one(T),
-          beta    = zero(T),
-          factor  = false,
-          gram    = n_obs > var_per_blk
-        )
-        end
-        @timeit QREGTimer "spectral radius" rho = estimate_spectral_radius(AtA0, J, maxiter=3)
-        @timeit QREGTimer "Hessian; BlkDiag + Rank-1" begin
-        S = Diagonal(@. rho*AtA0.A.scale^2 + lambda)
-        @. AtA0.A.scale = 1 # need J̃ = √S⋅J⋅√S + ρS + λ = ZᵀZ + ρS + λ
-        J̃ = update_factors!(J, AtA0.A, S, one(T), one(T))
-        H = BlkDiagPlusRank1(n_obs, n_var, J̃, AtA0.A.shift, one(T), T(n_obs))
-        end
-        @timeit QREGTimer "QREG loop" _solve_QREG_loop(AtApI, H, b, x0, q, h, T(lambda); kwargs...)
-      end
-      end
-    else
-      @timeit QREGTimer "BlkDiag QLB; normalize=false" begin
-      let
-        @timeit QREGTimer "BlkDiag J" begin
-        J = compute_block_diagonal(AtA, n_blk;
-          alpha   = one(T),
-          beta    = zero(T),
-          factor  = false,
-          gram    = n_obs > var_per_blk
-        )
-        end
-        @timeit QREGTimer "spectral radius" rho = estimate_spectral_radius(AtA, J, maxiter=3)
-        @timeit QREGTimer "Hessian; BlkDiag" H = update_factors!(J, one(T), lambda + rho)
-        @timeit QREGTimer "QREG loop" _solve_QREG_loop(AtApI, H, b, x0, q, h, T(lambda); kwargs...)
-      end
-      end
-    end
-  else
-    #
-    # Diagonal (Plus Rank-1) Hessian
-    #
-    if normalize
-      @timeit QREGTimer "Diag QLB; normalize=true" begin
-      let
-        @timeit QREGTimer "normalize" AtA0 = NormalizedGramPlusDiag(AtA)
-        @timeit QREGTimer "Diag J" J = compute_main_diagonal(AtA0.A, AtA0.AtA)
-        @timeit QREGTimer "spectral radius" rho = estimate_spectral_radius(AtA0, J, maxiter=3)
-        @timeit QREGTimer "Hessian; Diag + Rank-1" begin
-        @. J.diag = (1+rho)*AtA0.A.scale^2 + T(lambda)
-        H = BlkDiagPlusRank1(n_obs, n_var, J, AtA0.A.shift, one(T), T(n_obs))
-        end
-        @timeit QREGTimer "QREG loop" _solve_QREG_loop(AtApI, H, b, x0, q, h, T(lambda); kwargs...)
-      end
-      end
-    else
-      @timeit QREGTimer "Diag QLB; normalize=false" begin
-      let
-        @timeit QREGTimer "Diag J" J = compute_main_diagonal(AtA.A, AtA.AtA)
-        @timeit QREGTimer "spectral radius" rho = estimate_spectral_radius(AtA, J, maxiter=3)
-        @timeit QREGTimer "Hessian; Diag" begin
-        H = J
-        @. H.diag = H.diag + rho + lambda
-        end
-        @timeit QREGTimer "QREG loop" _solve_QREG_loop(AtApI, H, b, x0, q, h, T(lambda); kwargs...)
-      end
-      end
-    end
-  end
-  disable_timer!(QREGTimer)
-  display(QREGTimer)
-  return results
-end
-
-function _solve_QREG_loop(AtApI::GramPlusDiag{T}, H, b::Vector{T}, x0::Vector{T}, q::T, h::T, lambda::T;
-  maxiter::Int  = 100,
-  gtol::Float64 = 1e-3,
-  rtol::Float64 = 1e-6,
-) where T
-  #
-  global QREGTimer
-  A = AtApI.A
-  n_obs, n_var = size(A)
-
-  # 
-  @timeit QREGTimer "init workspace" begin
-  x = deepcopy(x0); x_next = deepcopy(x0); x_prev = deepcopy(x0)
-  d = zeros(n_var)
-  g = zeros(n_var)
-  u = zeros(n_obs)
-  z = zeros(n_obs)
-  end
-
-  # Initialize
-  @timeit QREGTimer "init residual" begin
-  r = copy(b) # r = b - A*x
-=======
 function __QREG_loop__(workspace, linmaps, q, h, rtol, gtol, maxiter)
+  global PkgTimer
   # unpack
   x, x_next, x_prev, g, d, r, u, z = workspace
   A, b, AtApI, H = linmaps
@@ -186,9 +59,9 @@
   T = eltype(A)
 
   # Initialize r = b - A*x
-  @. r = b
->>>>>>> d00a73f2
-  mul!(r, A, x, -one(T), one(T))
+  @timeit PkgTimer "init r₀ = b - Ax₀" begin
+    @. r = b
+    mul!(r, A, x, -one(T), one(T))
   end
 
   # Iterate the algorithm map
@@ -196,78 +69,46 @@
   inner = 0 # inner iterations; QUB majorization
   k = 0     # Nesterov iterations
   converged = false
-  @timeit QREGTimer "eval objective" f_curr = qreg_objective_uniform(r, q, h)
+  @timeit PkgTimer "eval objective" f_curr = qreg_objective_uniform(r, q, h)
   while !converged && (iter < maxiter)
     #
     # Setup the next LS problem, |Ax - u|²
     #   where u = b - zₙ + (2*q-1)*h 1
     #
-    @timeit QREGTimer "eval prox" prox_abs!(z, r, h)
-    @timeit QREGTimer "set RHS u" @. u = b - z + (2*q-1)*h
+    @timeit PkgTimer "eval prox" prox_abs!(z, r, h)
+    @timeit PkgTimer "set RHS u" @. u = b - z + (2*q-1)*h
     #
     # Solve with QUB
     #
-<<<<<<< HEAD
-    @timeit QREGTimer "compute Aᵀu" mul!(x_next, transpose(A), u) # save this constant
-    @timeit QREGTimer "compute g (neg gradient)" begin
-    mul!(g, AtApI, x)             # -∇ = Aᵀ(u - A*x)
-    @. g = x_next - g
-    end
-    @timeit QREGTimer "check convergence (inner)" not_stationary = norm(g) > gtol
-    if not_stationary
-      @timeit QREGTimer "inner iterations" begin
-      while not_stationary
-        inner += 1
-        @timeit QREGTimer "d = H⁻¹ g" ldiv!(d, H, g)
-        @timeit QREGTimer "x = x + d" @. x = x + d
-        @timeit QREGTimer "update g" begin
-        mul!(g, AtApI, x)
-        @. g = x_next - g
-        end
-        @timeit QREGTimer "check convergence (inner)" not_stationary = norm(g) > gtol
-      end
-      end
-      # Nesterov acceleration
-      @timeit QREGTimer "Nesterov acceleration" begin
-=======
-    init_recurrences!((x, g, d, w), AtApI, u, H)
-    inner_iter, is_stationary = __OLS_loop__((x, g, d, w), (AtApI, H), gtol, maxiter, 1)
+    @timeit PkgTimer "init recurrences" init_recurrences!((x, g, d, w), AtApI, u, H)
+    @timeit PkgTimer "inner solve" inner_iter, is_stationary = __OLS_loop__((x, g, d, w), (AtApI, H), gtol, maxiter, 1)
     # @show iter, inner_iter, is_stationary
     inner += inner_iter
-    if inner_iter > 0
-      #
-      # Nesterov acceleration
-      #
->>>>>>> d00a73f2
-      k += 1
-      @. x_next = x
-      @. x = k/(k+3) * (x_next - x_prev); @. x = x + x_next
-      @. x_prev = x_next
-<<<<<<< HEAD
-      end
-      # Update residual
-      @timeit QREGTimer "compute residual" begin
+    @timeit PkgTimer "Nesterov accel" begin
+      if inner_iter > 0
+        #
+        # Nesterov acceleration
+        #
+        k += 1
+        @. x_next = x
+        @. x = k/(k+3) * (x_next - x_prev); @. x = x + x_next
+        @. x_prev = x_next
+      end
+    end
+    #
+    # Update residual
+    #
+    @timeit PkgTimer "update rₙ = b - Axₙ" begin
       @. r = b
       mul!(r, A, x, -one(T), one(T))
-      end
-=======
->>>>>>> d00a73f2
-    end
-    #
-    # Update residual
-    #
-    @. r = b
-    mul!(r, A, x, -one(T), one(T))
+    end
     iter += 1
     f_prev = f_curr
-    @timeit QREGTimer "eval objective" f_curr = qreg_objective_uniform(r, q, h)
+    @timeit PkgTimer "eval objective" f_curr = qreg_objective_uniform(r, q, h)
     if f_curr > f_prev k = 0 end
-    @timeit QREGTimer "check convergence (outer)" converged = abs(f_curr - f_prev) < rtol * (f_prev + 1)
-  end
-
-<<<<<<< HEAD
-  @timeit QREGTimer "summary" begin
-=======
+    @timeit PkgTimer "check convergence (outer)" converged = abs(f_curr - f_prev) < rtol * (f_prev + 1)
+  end
+
   return r, iter, inner, converged
 end
 
@@ -283,6 +124,7 @@
   rtol::Float64   = 1e-6,
 ) where T
   #
+  global PkgTimer; enable_timer!(PkgTimer); reset_timer!(PkgTimer)
   n_obs, n_var = size(A)
   var_per_blk = cld(n_var, n_blk)
 
@@ -290,48 +132,57 @@
   @assert var_per_blk > 0
   @assert 0 < q < 1
 
-  AtA = GramPlusDiag(A; gram=gram)              # may cache AtA
-  AtApI = GramPlusDiag(AtA, one(T), T(lambda))  # same data, add lazy shift by λI
-
-  x = deepcopy(x0)
-  x_next = deepcopy(x)
-  x_prev = deepcopy(x)
-  g = zeros(n_var)
-  d = zeros(n_var)
-  r = zeros(n_obs)
-  u = zeros(n_obs)
-  z = zeros(n_obs)
-  workspace = (x, x_next, x_prev, g, d, r, u, z)
+  @timeit PkgTimer "init AtA + λI; gram=$(gram)" begin
+    AtA = GramPlusDiag(A; gram=gram)              # may cache AtA
+    AtApI = GramPlusDiag(AtA, one(T), T(lambda))  # same data, add lazy shift by λI
+  end
+
+  @timeit PkgTimer "init workspace" begin
+    x = deepcopy(x0)
+    x_next = deepcopy(x)
+    x_prev = deepcopy(x)
+    g = zeros(n_var)
+    d = zeros(n_var)
+    r = zeros(n_obs)
+    u = zeros(n_obs)
+    z = zeros(n_obs)
+    workspace = (x, x_next, x_prev, g, d, r, u, z)
+  end
 
   run = let
     function(H)
       # constants/linear maps
       linmaps = (A, b, AtApI, H)
       # Construct the OLS solution to use as our initial guess.
-      cache = LBFGSCache{T}(n_var, memory); w = x_next
-      iter0, _ = __OLS_lbfgs__((x, g, d, w, cache), linmaps, gtol, maxiter, 0)
-      @. x_next = x
-      @. x_prev = x
+      @timeit PkgTimer "init L-BFGS cache" cache = LBFGSCache{T}(n_var, memory); w = x_next
+      @timeit PkgTimer "init x₀ OLS" begin
+        iter0, _ = __OLS_lbfgs__((x, g, d, w, cache), linmaps, gtol, maxiter, 0)
+        @. x_next = x
+        @. x_prev = x
+      end
       # Solve the QREG problem
-      _, _iter, _inner, _converged = __QREG_loop__(workspace, linmaps, q, h, rtol, gtol, maxiter)
-      _inner += iter0
+      @timeit PkgTimer "QREG Loop" begin
+        _, _iter, _inner, _converged = __QREG_loop__(workspace, linmaps, q, h, rtol, gtol, maxiter)
+        _inner += iter0
+      end
       return _iter, _inner, _converged
     end
   end
   iter, inner, converged = with_qub_matrix(run, AtA, n_obs, n_var, n_blk, var_per_blk, lambda, true, false)
 
->>>>>>> d00a73f2
-  stats = (
-    iterations = iter,
-    inner = inner,
-    converged = converged,
-    xnorm = norm(x),
-    rnorm = norm(r),
-    loss1 = qreg_objective(r, q),             # check function loss
-    loss2 = qreg_objective_uniform(r, q, h),  # smoothed loss
-  )
-  end
-
+  @timeit PkgTimer "summary" begin
+    stats = (
+      iterations = iter,
+      inner = inner,
+      converged = converged,
+      xnorm = norm(x),
+      rnorm = norm(r),
+      loss1 = qreg_objective(r, q),             # check function loss
+      loss2 = qreg_objective_uniform(r, q, h),  # smoothed loss
+    )
+  end
+  disable_timer!(PkgTimer)
+  display(PkgTimer)
   return x, r, stats
 end
 
@@ -347,7 +198,7 @@
   rtol::Float64   = 1e-6,
 ) where T
   #
-  global QREGTimer; enable_timer!(QREGTimer); reset_timer!(QREGTimer)
+  global PkgTimer; enable_timer!(PkgTimer); reset_timer!(PkgTimer)
   n_obs, n_var = size(A)
   var_per_blk = cld(n_var, n_blk)
 
@@ -355,159 +206,58 @@
   @assert var_per_blk > 0
   @assert 0 < q < 1
 
-<<<<<<< HEAD
-  @timeit QREGTimer "init AtA + λI; gram=$(gram)" begin
-=======
-  lambda = zero(T)
->>>>>>> d00a73f2
-  AtA = GramPlusDiag(A; gram=gram)              # may cache AtA
-  AtApI = GramPlusDiag(AtA, one(T), T(lambda))  # same data, add lazy shift by λI
-  end
-
-<<<<<<< HEAD
-  results = if var_per_blk > 1
-    #
-    # Block Diagonal Hessian
-    #
-    if normalize
-      @timeit QREGTimer "BlkDiag QLB; normalize=true" begin
-      let
-        @timeit QREGTimer "normalize" AtA0 = NormalizedGramPlusDiag(AtA)
-        @timeit QREGTimer "BlkDiag J" begin
-        J = compute_block_diagonal(AtA0, n_blk;
-          alpha   = one(T),
-          beta    = zero(T),
-          factor  = false,
-          gram    = n_obs > var_per_blk
-        )
-        end
-        @timeit QREGTimer "spectral radius" rho = estimate_spectral_radius(AtA0, J, maxiter=3)
-        @timeit QREGTimer "Hessian; BlkDiag + Rank-1" begin
-        S = Diagonal(@. rho*AtA0.A.scale^2 + lambda)
-        @. AtA0.A.scale = 1 # need J̃ = √S⋅J⋅√S + ρS + λ = ZᵀZ + ρS + λ
-        J̃ = update_factors!(J, AtA0.A, S, one(T), one(T))
-        H = BlkDiagPlusRank1(n_obs, n_var, J̃, AtA0.A.shift, one(T), T(n_obs))
-        end
-        @timeit QREGTimer "QREG loop" _solve_QREG_loop_lbfgs(AtApI, H, b, x0, q, h, T(lambda); kwargs...)
-      end
-      end
-    else
-      @timeit QREGTimer "BlkDiag QLB; normalize=false" begin
-      let
-        @timeit QREGTimer "BlkDiag J" begin
-        J = compute_block_diagonal(AtA, n_blk;
-          alpha   = one(T),
-          beta    = zero(T),
-          factor  = false,
-          gram    = n_obs > var_per_blk
-        )
-        end
-        @timeit QREGTimer "spectral radius" rho = estimate_spectral_radius(AtA, J, maxiter=3)
-        @timeit QREGTimer "Hessian; BlkDiag" H = update_factors!(J, one(T), lambda + rho)
-        @timeit QREGTimer "QREG loop" _solve_QREG_loop_lbfgs(AtApI, H, b, x0, q, h, T(lambda); kwargs...)
-      end
-      end
-    end
-  else
-    #
-    # Diagonal (Plus Rank-1) Hessian
-    #
-    if normalize
-      @timeit QREGTimer "Diag QLB; normalize=true" begin
-      let
-        @timeit QREGTimer "normalize" AtA0 = NormalizedGramPlusDiag(AtA)
-        @timeit QREGTimer "Diag J" J = compute_main_diagonal(AtA0.A, AtA0.AtA)
-        @timeit QREGTimer "spectral radius" rho = estimate_spectral_radius(AtA0, J, maxiter=3)
-        @timeit QREGTimer "Hessian; Diag + Rank-1" begin
-        @. J.diag = (1+rho)*AtA0.A.scale^2 + T(lambda)
-        H = BlkDiagPlusRank1(n_obs, n_var, J, AtA0.A.shift, one(T), T(n_obs))
-        end
-        @timeit QREGTimer "QREG loop" _solve_QREG_loop_lbfgs(AtApI, H, b, x0, q, h, T(lambda); kwargs...)
-      end
-      end
-    else
-      @timeit QREGTimer "Diag QLB; normalize=false" begin
-      let
-        @timeit QREGTimer "Diag J" J = compute_main_diagonal(AtA.A, AtA.AtA)
-        @timeit QREGTimer "spectral radius" rho = estimate_spectral_radius(AtA, J, maxiter=3)
-        @timeit QREGTimer "Hessian; Diag" begin
-        H = J
-        @. H.diag = H.diag + rho + lambda
-        end
-        @timeit QREGTimer "QREG loop" _solve_QREG_loop_lbfgs(AtApI, H, b, x0, q, h, T(lambda); kwargs...)
-      end
-      end
-    end
-  end
-  disable_timer!(QREGTimer)
-  display(QREGTimer)
-  return results
-end
-
-function _solve_QREG_loop_lbfgs(AtApI::GramPlusDiag{T}, H, b::Vector{T}, x0::Vector{T}, q::T, h::T, lambda::T;
-  memory::Int   = 10,
-  maxiter::Int  = 100,
-  gtol::Float64 = 1e-3,
-  rtol::Float64 = 1e-6,
-) where T
-  #
-  global QREGTimer
-  A = AtApI.A
-  n_obs, n_var = size(A)
-
-  #
-  @timeit QREGTimer "init workspace" begin
-  x = deepcopy(x0); x_next = deepcopy(x0); x_prev = deepcopy(x0)
-  d = zeros(n_var)
-  g = zeros(n_var)
-  u = zeros(n_obs)
-  z = zeros(n_obs)
-  end
-
-  # L-BFGS cache for inner solver
-  @timeit QREGTimer "init L-BFGS cache" cache = LBFGSCache{T}(n_var, memory)
-
-  # Initialize
-  @timeit QREGTimer "init residual" begin
-  r = copy(b) # r = b - A*x
-=======
-  x = deepcopy(x0)
-  x_next = deepcopy(x)
-  x_prev = deepcopy(x)
-  g = zeros(n_var)
-  d = zeros(n_var)
-  r = zeros(n_obs)
-  u = zeros(n_obs)
-  z = zeros(n_obs)
-  cache = LBFGSCache{T}(n_var, memory)
-  workspace = (x, x_next, x_prev, g, d, r, u, z, cache)
+  @timeit PkgTimer "init AtA + λI; gram=$(gram)" begin
+    lambda = zero(T)
+    AtA = GramPlusDiag(A; gram=gram)              # may cache AtA
+    AtApI = GramPlusDiag(AtA, one(T), T(lambda))  # same data, add lazy shift by λI
+  end
+
+  @timeit PkgTimer "init workspace" begin
+    x = deepcopy(x0)
+    x_next = deepcopy(x)
+    x_prev = deepcopy(x)
+    g = zeros(n_var)
+    d = zeros(n_var)
+    r = zeros(n_obs)
+    u = zeros(n_obs)
+    z = zeros(n_obs)
+    @timeit PkgTimer "init L-BFGS cache" cache = LBFGSCache{T}(n_var, memory)
+    workspace = (x, x_next, x_prev, g, d, r, u, z, cache)
+  end
   run = let
     function(H)
       # constants/linear maps
       linmaps = (A, b, AtApI, H)
       # Construct the OLS solution to use as our initial guess.
       w = x_next
-      iter0, _ = __OLS_lbfgs__((x, g, d, w, cache), linmaps, gtol, maxiter, 0)
-      @. x_next = x
-      @. x_prev = x
+      @timeit PkgTimer "init x₀ OLS" begin
+        iter0, _ = __OLS_lbfgs__((x, g, d, w, cache), linmaps, gtol, maxiter, 0)
+        @. x_next = x
+        @. x_prev = x
+      end
       # Solve the QREG problem
-      _, _iter, _inner, _converged = __QREG_lbfgs__(workspace, linmaps, q, h, rtol, gtol, maxiter)
-      _inner += iter0
+      @timeit PkgTimer "QREG Loop" begin
+        _, _iter, _inner, _converged = __QREG_lbfgs__(workspace, linmaps, q, h, rtol, gtol, maxiter)
+        _inner += iter0
+      end
       return _iter, _inner, _converged
     end
   end
   iter, inner, converged = with_qub_matrix(run, AtA, n_obs, n_var, n_blk, var_per_blk, lambda, true, false)
 
-  stats = (
-    iterations = iter,
-    inner = inner,
-    converged = converged,
-    xnorm = norm(x),
-    rnorm = norm(r),
-    loss1 = qreg_objective(r, q),             # check function loss
-    loss2 = qreg_objective_uniform(r, q, h),  # smoothed loss
-  )
-
+  @timeit PkgTimer "summary" begin
+    stats = (
+      iterations = iter,
+      inner = inner,
+      converged = converged,
+      xnorm = norm(x),
+      rnorm = norm(r),
+      loss1 = qreg_objective(r, q),             # check function loss
+      loss2 = qreg_objective_uniform(r, q, h),  # smoothed loss
+    )
+  end
+  disable_timer!(PkgTimer)
+  display(PkgTimer)
   return x, r, stats
 end
 
@@ -519,9 +269,9 @@
   T = eltype(A)
 
   # Initialize r = b - A*x
-  @. r = b
->>>>>>> d00a73f2
-  mul!(r, A, x, -one(T), one(T))
+  @timeit PkgTimer "init r₀ = b - Ax₀" begin
+    @. r = b
+    mul!(r, A, x, -one(T), one(T))
   end
 
   # Iterate the algorithm map
@@ -529,128 +279,46 @@
   inner = 0 # inner iterations; QUB majorization
   k = 0     # Nesterov iterations
   converged = false
-<<<<<<< HEAD
-  @timeit QREGTimer "eval objective" f_curr = qreg_objective_uniform(r, q, h)
-  alpha = one(T) # L-BFGS steps size
-=======
-  f_curr = qreg_objective_uniform(r, q, h)
->>>>>>> d00a73f2
+  @timeit PkgTimer "eval objective" f_curr = qreg_objective_uniform(r, q, h)
   while !converged && (iter < maxiter)
     #
     # Setup the next LS problem, |Ax - u|²
     #   where u = b - zₙ + (2*q-1)*h 1
     #
-    @timeit QREGTimer "eval prox" prox_abs!(z, r, h)
-    @timeit QREGTimer "set RHS u" @. u = b - z + (2*q-1)*h
+    @timeit PkgTimer "eval prox" prox_abs!(z, r, h)
+    @timeit PkgTimer "set RHS u" @. u = b - z + (2*q-1)*h
     #
     # Solve with QUB; need to reset the L-BFGS cache first
     #
-<<<<<<< HEAD
-    @timeit QREGTimer "compute Aᵀu" mul!(x_next, transpose(A), u) # save this constant
-    @timeit QREGTimer "compute g (neg gradient)" begin
-    mul!(g, AtApI, x)             # -∇ = Aᵀ(u - A*x)
-    @. g = x_next - g
-    end
-    @timeit QREGTimer "check convergence (inner)" not_stationary = norm(g) > gtol
-    if not_stationary
-      current_inner = 0
-      cache.current_size = 0
-      cache.current_index = 0
-      w = x_next # reuse this workspace inside inner solve
-      @timeit QREGTimer "inner iterations" begin
-      while not_stationary
-        current_inner += 1
-        inner += 1
-
-        @timeit QREGTimer "update L-BFGS cache" begin
-        current_inner > 1 && update!(cache, alpha, d, g)
-        end
-        @timeit QREGTimer "compute search direction" compute_lbfgs_direction!(d, g, cache, H)
-
-        # Compute (AᵀA + λI) dₙ₊₁
-        @timeit QREGTimer "w = (AᵀA+λI)dₙ₊₁" mul!(w, AtApI, d)
-
-        # Backtrack to make sure we satisfy descent
-        # lossₙ₊₁ = lossₙ + α²/2 (|Adₙ₊₁|² + λ|dₙ₊₁|²) + α (∇ₙᵀdₙ₊₁)
-        @timeit QREGTimer "backtracking linesearch" begin
-        alpha = one(T)
-        loss_1 = 1//2 * dot(d, w) # 1/2 [|Adₙ₊₁|² + λ|dₙ₊₁|²]
-        loss_2 = -dot(g, d)       # ∇ₙᵀdₙ₊₁
-        if loss_2 > 0 error("L-BFGS direction was not computed correctly at iteration $(iter)") end
-        while (alpha*alpha*loss_1 + alpha*loss_2 > 0)
-          alpha = 1//2 * alpha
-        end
-        end
-        @timeit QREGTimer "compute xₙ₊₁" begin
-        @. x = x + alpha*d
-        end
-
-        # Save the old gradient
-        @timeit QREGTimer "save prev gradient" begin
-        @. cache.q = g
-        end
-
-        # Update -∇
-        @timeit QREGTimer "update gradient" begin
-        @. g = g - alpha*w
-        end
-        @timeit QREGTimer "check convergence (inner)" not_stationary = norm(g) > gtol
-      end
-      end
-      # Nesterov acceleration
-      @timeit QREGTimer "Nesterov acceleration" begin
-=======
     cache.current_index = 0
     cache.current_size = 0
-    inner_iter, is_stationary = __OLS_lbfgs__((x, g, d, w, cache), (A, u, AtApI, H), gtol, maxiter, 0)
+    @timeit PkgTimer "inner solve" inner_iter, is_stationary = __OLS_lbfgs__((x, g, d, w, cache), (A, u, AtApI, H), gtol, maxiter, 0)
     # @show iter, inner_iter, is_stationary
     inner += inner_iter
-    if inner_iter > 0
-      #
-      # Nesterov acceleration
-      #
->>>>>>> d00a73f2
-      k += 1
-      @. x_next = x
-      @. x = k/(k+3) * (x_next - x_prev); @. x = x + x_next
-      @. x_prev = x_next
-<<<<<<< HEAD
-      end
-      # Update residual
-      @timeit QREGTimer "compute residual" begin
+    @timeit PkgTimer "Nesterov accel" begin
+      if inner_iter > 0
+        #
+        # Nesterov acceleration
+        #
+        k += 1
+        @. x_next = x
+        @. x = k/(k+3) * (x_next - x_prev); @. x = x + x_next
+        @. x_prev = x_next
+      end
+    end
+    #
+    # Update residual
+    #
+    @timeit PkgTimer "update rₙ = b - Axₙ" begin
       @. r = b
       mul!(r, A, x, -one(T), one(T))
-      end
-=======
->>>>>>> d00a73f2
-    end
-    #
-    # Update residual
-    #
-    @. r = b
-    mul!(r, A, x, -one(T), one(T))
+    end
     iter += 1
     f_prev = f_curr
-    @timeit QREGTimer "eval objective" f_curr = qreg_objective_uniform(r, q, h)
+    @timeit PkgTimer "eval objective" f_curr = qreg_objective_uniform(r, q, h)
     if f_curr > f_prev k = 0 end
-    @timeit QREGTimer "check convergence (outer)" converged = abs(f_curr - f_prev) < rtol * (f_prev + 1)
-  end
-
-<<<<<<< HEAD
-  @timeit QREGTimer "summary" begin
-  stats = (
-    iterations = iter,
-    inner = inner,
-    converged = converged,
-    xnorm = norm(x),
-    rnorm = norm(r),
-    loss1 = qreg_objective(r, q), # check function loss
-    loss2 = f_curr,               # smoothed loss
-  )
-  end
-
-  return x, r, stats
-=======
+    @timeit PkgTimer "check convergence (outer)" converged = abs(f_curr - f_prev) < rtol * (f_prev + 1)
+  end
+
   return r, iter, inner, converged
->>>>>>> d00a73f2
-end
+end
