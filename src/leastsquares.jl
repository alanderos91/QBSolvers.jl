const OLSTimer = TimerOutput()
disable_timer!(OLSTimer)

###
### Initialization
###

function init_recurrences!(d, x, g, w, AtApI::GramPlusDiag, b, H, lambda)
  # Initialize the difference, d₁ = x₁ - x₀
  global OLSTimer
  T = eltype(AtApI)
  A = AtApI.A
<<<<<<< HEAD
  @timeit OLSTimer "compute -∇₀" begin
  r = copy(b)
  mul!(r, A, x, -one(T), one(T))  # r = b - A⋅x
  mul!(g, transpose(A), r)        # -∇₀ = Aᵀ⋅r - λx
=======
  mul!(g, AtApI, x) # -∇₀ = Aᵀ⋅r - λx
  mul!(g, transpose(A), b, one(T), -one(T))
>>>>>>> 555c2768
  !iszero(lambda) && axpy!(-T(lambda), x, g)
  end

  @timeit OLSTimer "compute d₁" ldiv!(d, H, g) # d₁ = H⁻¹(-∇₀)
  @timeit OLSTimer "compute x₁" @. x = x + d   # x₁ = x₀ + d₁

  # Current negative gradient, -∇₁
  @timeit "w = (AᵀA+λI)d₁" mul!(w, AtApI, d) # (AᵀA+λI) d₁
  @timeit "compute g₁"     @. g = g - w      # -∇₁ = -∇₀ - (AᵀA+λI) d₁

  return nothing
end

###
### Implementation
###

function solve_OLS(A::AbstractMatrix{T}, b::Vector{T}, x0::Vector{T}, n_blk::Int;
  lambda::Float64 = 0.0,
  use_qlb::Bool = false,
  normalize::Bool = false,
  gram::Bool = _cache_gram_heuristic_(A),
  kwargs...
) where T
  #
  global OLSTimer; enable_timer!(OLSTimer); reset_timer!(OLSTimer)
  n_obs, n_var = size(A)
  var_per_blk = cld(n_var, n_blk)

  @assert rem(n_var, n_blk) == 0
  @assert var_per_blk > 0
  @assert lambda >= 0

  @timeit OLSTimer "init AtA + λI; gram=$(gram)" begin
  AtA = GramPlusDiag(A; gram=gram)              # may cache AtA
  AtApI = GramPlusDiag(AtA, one(T), T(lambda))  # same data, add lazy shift by λI
  end

  results = if var_per_blk > 1
    #
    # Block Diagonal Hessian
    #
    if use_qlb && normalize
      @timeit OLSTimer "BlkDiag QLB; normalize=true" begin
      let
        @timeit OLSTimer "normalize" AtA0 = NormalizedGramPlusDiag(AtA)
        @timeit OLSTimer "BlkDiag J" begin
        J = compute_block_diagonal(AtA0, n_blk;
          alpha   = one(T),
          beta    = zero(T),
          factor  = false,
          gram    = n_obs > var_per_blk
        )
        end
        @timeit OLSTimer "spectral radius" rho = estimate_spectral_radius(AtA0, J, maxiter=1)
        @timeit OLSTimer "Hessian; BlkDiag + Rank-1" begin
        S = Diagonal(@. rho*AtA0.A.scale^2 + lambda)
        @. AtA0.A.scale = 1 # need J̃ = √S⋅J⋅√S + ρS + λ = ZᵀZ + ρS + λ
        J̃ = update_factors!(J, AtA0.A, S, one(T), one(T))
        H = BlkDiagPlusRank1(n_obs, n_var, J̃, AtA0.A.shift, one(T), T(n_obs))
        end
        @timeit OLSTimer "OLS loop" _solve_OLS_loop(AtApI, H, b, x0, T(lambda); kwargs...)
      end
      end
    elseif use_qlb
      @timeit OLSTimer "BlkDiag QLB; normalize=false" begin
      let
        @timeit OLSTimer "BlkDiag J" begin
        J = compute_block_diagonal(AtA, n_blk;
          alpha   = one(T),
          beta    = zero(T),
          factor  = false,
          gram    = n_obs > var_per_blk
        )
        end
        @timeit OLSTimer "spectral radius" rho = estimate_spectral_radius(AtA, J, maxiter=1)
        @timeit OLSTimer "Hessian; BlkDiag" H = update_factors!(J, one(T), lambda + rho)
        @timeit OLSTimer "OLS loop" _solve_OLS_loop(AtApI, H, b, x0, T(lambda); kwargs...)
      end
      end
    else
      @timeit OLSTimer "BlkDiag Jensen" begin
      let
        @timeit OLSTimer "Hessian; BlkDiag" begin
        H = compute_block_diagonal(AtA, n_blk;
          alpha   = T(n_blk),
          beta    = T(lambda),
          factor  = true,
          gram    = n_obs > var_per_blk
        )
        end
        @timeit OLSTimer "OLS loop" _solve_OLS_loop(AtApI, H, b, x0, T(lambda); kwargs...)
      end
      end
    end
  else
    #
    # Diagonal (Plus Rank-1) Hessian
    #
    if use_qlb && normalize
      @timeit OLSTimer "Diag QLB; normalize=true" begin
      let
        @timeit OLSTimer "normalize" AtA0 = NormalizedGramPlusDiag(AtA)
        @timeit OLSTimer "Diag J" J = compute_main_diagonal(AtA0.A, AtA0.AtA)
        @timeit OLSTimer "spectral radius" rho = estimate_spectral_radius(AtA0, J, maxiter=1)
        @timeit OLSTimer "Hessian; Diag + Rank-1" begin
        @. J.diag = (1+rho)*AtA0.A.scale^2 + T(lambda)
        H = BlkDiagPlusRank1(n_obs, n_var, J, AtA0.A.shift, one(T), T(n_obs))
        end
        @timeit OLSTimer "OLS loop" _solve_OLS_loop(AtApI, H, b, x0, T(lambda); kwargs...)
      end
      end
    elseif use_qlb
      @timeit OLSTimer "Diag QLB; normalize=false" begin
      let
        @timeit OLSTimer "Diag J" J = compute_main_diagonal(AtA.A, AtA.AtA)
        @timeit OLSTimer "spectral radius" rho = estimate_spectral_radius(AtA, J, maxiter=1)
        @timeit OLSTimer "Hessian; Diag" begin
        H = J
        @. H.diag = H.diag + rho + lambda
        end
        @timeit OLSTimer "OLS loop" _solve_OLS_loop(AtApI, H, b, x0, T(lambda); kwargs...)
      end
      end
    else
      @timeit OLSTimer "Diag Jensen" begin
      let
        @timeit OLSTimer "Hessian; Diag" begin
        H = compute_main_diagonal(AtA.A, AtA.AtA)
        @. H.diag = n_blk*H.diag + lambda
        end
        @timeit OLSTimer "OLS loop" _solve_OLS_loop(AtApI, H, b, x0, T(lambda); kwargs...)
      end
      end
    end
  end
  disable_timer!(OLSTimer)
  display(OLSTimer)
  return results
end

function _solve_OLS_loop(AtApI::GramPlusDiag{T}, H, b::Vector{T}, x0::Vector{T}, lambda::T;
  maxiter::Int = 100,
  gtol::Float64 = 1e-3,
) where T
  #
  global OLSTimer
  A = AtApI.A
  n_var = size(A, 2)

  # Main matrices and vectors
  @timeit OLSTimer "init workspace" begin
  x = deepcopy(x0)
  d = zeros(n_var)
  g = zeros(n_var)
  w = zeros(n_var)
<<<<<<< HEAD
  end
  @timeit OLSTimer "init recurrences" r = init_recurrences!(d, x, g, w, AtApI, b, H, lambda)
=======
  init_recurrences!(d, x, g, w, AtApI, b, H, lambda)
>>>>>>> 555c2768

  # Iterate the algorithm map
  iter = 1
  @timeit OLSTimer "check convergence" converged = norm(g) <= gtol

  while !converged && (iter < maxiter)
    iter += 1

    # Update difference dₙ₊₁ = [I - H⁻¹(AᵀA+λI)] dₙ
    @timeit OLSTimer "compute dₙ₊₁" begin
    @timeit OLSTimer "solve H⋅w = y" ldiv!(H, w)
    @timeit OLSTimer "axpy!" @. d = d - w
    end

    # Update coefficients
    @timeit OLSTimer "compute xₙ₊₁" @. x = x + d

    # Compute (AᵀA+λI) dₙ₊₁ and -∇ₙ₊₁
    @timeit OLSTimer "compute gₙ₊₁" begin
    @timeit OLSTimer "w = (AᵀA+λI)dₙ₊₁" mul!(w, AtApI, d)
    @timeit OLSTimer "axpy!" @. g = g - w      # assumes g is always -∇
    end
    @timeit OLSTimer "check convergence" converged = norm(g) <= gtol
  end

  # final residual
<<<<<<< HEAD
  @timeit OLSTimer "compute residual" begin
  copyto!(r, b)
=======
  r = copy(b)
>>>>>>> 555c2768
  mul!(r, A, x, -1.0, 1.0)
  end

  @timeit OLSTimer "summary" begin
  stats = (
    iterations = iter,
    converged = converged,
    xnorm = norm(x),
    rnorm = norm(r),
    gnorm = norm(g),
  )
  end
  return x, r, stats
end

###
### Wrappers
###

function solve_OLS_lsmr(A, b;
  x0 = IterativeSolvers.zerox(A, b),
  lambda::Real=0.0,
  kwargs...
)
  #
  lambda >= 0 || error("Regularization λ must be non-negative. Got: $(lambda)")
  T = eltype(A)
  
  x, ch = lsmr!(x0, A, b; λ=sqrt(lambda), log=true, kwargs...)

  r = copy(b)
  mul!(r, A, x, -one(T), one(T))
  g = copy(x)
  mul!(g, transpose(A), r, one(T), -lambda) # -∇ = Aᵀr - λx
  
  stats = (
    iterations = ch.iters,
    converged = ch.isconverged,
    xnorm = norm(x),
    rnorm = norm(r),
    gnorm = norm(g),
  )

  return x, r, stats
end

function solve_OLS_cg(A, b;
  x0 = IterativeSolvers.zerox(A, b),
  lambda::Real=0.0,
  use_qlb::Bool=false,
  gram::Bool = _cache_gram_heuristic_(A),
  kwargs...  
)
  #
  lambda >= 0 || error("Regularization λ must be non-negative. Got: $(lambda)")
  T = eltype(A)

  AtA = GramPlusDiag(A; gram=gram)
  AtApI = GramPlusDiag(AtA, one(T), T(lambda))

  if use_qlb # precondition with QLB matrix
    D = compute_main_diagonal(AtA.A, AtA.AtA)
    rho = estimate_spectral_radius(AtA, D, maxiter=3)
    @. D.diag += lambda + rho

    x, ch = cg!(x0, AtApI, transpose(A)*b; Pl=D, log=true, kwargs...)
  else
    x, ch = cg!(x0, AtApI, transpose(A)*b; log=true, kwargs...)
  end

  r = copy(b)
  mul!(r, A, x, -one(T), one(T))
  g = copy(x)
  mul!(g, transpose(A), r, one(T), -lambda) # -∇ = Aᵀr - λx
  
  stats = (
    iterations = ch.iters,
    converged = ch.isconverged,
    xnorm = norm(x),
    rnorm = norm(r),
    gnorm = norm(g),
  )

  return x, r, stats
end<|MERGE_RESOLUTION|>--- conflicted
+++ resolved
@@ -10,16 +10,9 @@
   global OLSTimer
   T = eltype(AtApI)
   A = AtApI.A
-<<<<<<< HEAD
   @timeit OLSTimer "compute -∇₀" begin
-  r = copy(b)
-  mul!(r, A, x, -one(T), one(T))  # r = b - A⋅x
-  mul!(g, transpose(A), r)        # -∇₀ = Aᵀ⋅r - λx
-=======
   mul!(g, AtApI, x) # -∇₀ = Aᵀ⋅r - λx
   mul!(g, transpose(A), b, one(T), -one(T))
->>>>>>> 555c2768
-  !iszero(lambda) && axpy!(-T(lambda), x, g)
   end
 
   @timeit OLSTimer "compute d₁" ldiv!(d, H, g) # d₁ = H⁻¹(-∇₀)
@@ -175,12 +168,8 @@
   d = zeros(n_var)
   g = zeros(n_var)
   w = zeros(n_var)
-<<<<<<< HEAD
-  end
-  @timeit OLSTimer "init recurrences" r = init_recurrences!(d, x, g, w, AtApI, b, H, lambda)
-=======
-  init_recurrences!(d, x, g, w, AtApI, b, H, lambda)
->>>>>>> 555c2768
+  end
+  @timeit OLSTimer "init recurrences" init_recurrences!(d, x, g, w, AtApI, b, H, lambda)
 
   # Iterate the algorithm map
   iter = 1
@@ -207,12 +196,8 @@
   end
 
   # final residual
-<<<<<<< HEAD
   @timeit OLSTimer "compute residual" begin
-  copyto!(r, b)
-=======
   r = copy(b)
->>>>>>> 555c2768
   mul!(r, A, x, -1.0, 1.0)
   end
 
