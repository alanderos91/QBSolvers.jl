const OLSTimer = TimerOutput()
disable_timer!(OLSTimer)

###
### Initialization
###

function init_recurrences!(workspace, AtApI::GramPlusDiag, b, H)
  # Unpack
  (x, g, d, w) = workspace

  # Initialize the difference, d₁ = x₁ - x₀
  global OLSTimer
  T = eltype(AtApI)
  A = AtApI.A
  @timeit OLSTimer "compute -∇₀" begin
  mul!(g, AtApI, x) # -∇₀ = Aᵀ⋅r - λx
  mul!(g, transpose(A), b, one(T), -one(T))
  end

  @timeit OLSTimer "compute d₁" ldiv!(d, H, g) # d₁ = H⁻¹(-∇₀)
  @timeit OLSTimer "compute x₁" @. x = x + d   # x₁ = x₀ + d₁

<<<<<<< HEAD
  # Current negative gradient, -∇₁
  @timeit "w = (AᵀA+λI)d₁" mul!(w, AtApI, d) # (AᵀA+λI) d₁
  @timeit "compute g₁"     @. g = g - w      # -∇₁ = -∇₀ - (AᵀA+λI) d₁

=======
>>>>>>> d00a73f2
  return nothing
end

###
### Implementation
###

function __OLS_loop__(workspace, linmaps, gtol, maxiter, iter = 1)
  # unpack
  x, g, d, w = workspace
  AtApI, H = linmaps
  converged = norm(g) <= gtol

  while !converged && (iter < maxiter)
    iter += 1

    # Compute (AᵀA+λI) dₙ and -∇ₙ; assumes g is always -∇
    mul!(w, AtApI, d)
    @. g = g - w
    converged = norm(g) <= gtol

    # Update difference dₙ₊₁ = H⁻¹gₙ
    ldiv!(d, H, g)

    # Update coefficients
    @. x = x + d
  end

  return iter, converged
end

function solve_OLS(A::AbstractMatrix{T}, b::Vector{T}, x0::Vector{T}, n_blk::Int;
  lambda::Float64 = 0.0,
  use_qub::Bool = false,
  normalize::Bool = false,
  gram::Bool = _cache_gram_heuristic_(A),
  maxiter::Int = 100,
  gtol::Float64 = 1e-3,
) where T
  #
  global OLSTimer; enable_timer!(OLSTimer); reset_timer!(OLSTimer)
  n_obs, n_var = size(A)
  var_per_blk = cld(n_var, n_blk)

  @assert rem(n_var, n_blk) == 0
  @assert var_per_blk > 0
  @assert lambda >= 0

<<<<<<< HEAD
  @timeit OLSTimer "init AtA + λI; gram=$(gram)" begin
  AtA = GramPlusDiag(A; gram=gram)              # may cache AtA
  AtApI = GramPlusDiag(AtA, one(T), T(lambda))  # same data, add lazy shift by λI
  end

  results = if var_per_blk > 1
    #
    # Block Diagonal Hessian
    #
    if use_qub && normalize
      @timeit OLSTimer "BlkDiag QUB; normalize=true" begin
      let
        @timeit OLSTimer "normalize" AtA0 = NormalizedGramPlusDiag(AtA)
        @timeit OLSTimer "BlkDiag J" begin
        J = compute_block_diagonal(AtA0, n_blk;
          alpha   = one(T),
          beta    = zero(T),
          factor  = false,
          gram    = n_obs > var_per_blk
        )
        end
        @timeit OLSTimer "spectral radius" rho = estimate_spectral_radius(AtA0, J, maxiter=3)
        @timeit OLSTimer "Hessian; BlkDiag + Rank-1" begin
        S = Diagonal(@. rho*AtA0.A.scale^2 + lambda)
        @. AtA0.A.scale = 1 # need J̃ = √S⋅J⋅√S + ρS + λ = ZᵀZ + ρS + λ
        J̃ = update_factors!(J, AtA0.A, S, one(T), one(T))
        H = BlkDiagPlusRank1(n_obs, n_var, J̃, AtA0.A.shift, one(T), T(n_obs))
        end
        @timeit OLSTimer "OLS loop" _solve_OLS_loop(AtApI, H, b, x0, T(lambda); kwargs...)
      end
      end
    elseif use_qub
      @timeit OLSTimer "BlkDiag QUB; normalize=false" begin
      let
        @timeit OLSTimer "BlkDiag J" begin
        J = compute_block_diagonal(AtA, n_blk;
          alpha   = one(T),
          beta    = zero(T),
          factor  = false,
          gram    = n_obs > var_per_blk
        )
        end
        @timeit OLSTimer "spectral radius" rho = estimate_spectral_radius(AtA, J, maxiter=3)
        @timeit OLSTimer "Hessian; BlkDiag" H = update_factors!(J, one(T), lambda + rho)
        @timeit OLSTimer "OLS loop" _solve_OLS_loop(AtApI, H, b, x0, T(lambda); kwargs...)
      end
      end
    else
      @timeit OLSTimer "BlkDiag Jensen" begin
      let
        @timeit OLSTimer "Hessian; BlkDiag" begin
        H = compute_block_diagonal(AtA, n_blk;
          alpha   = T(n_blk),
          beta    = T(lambda),
          factor  = true,
          gram    = n_obs > var_per_blk
        )
        end
        @timeit OLSTimer "OLS loop" _solve_OLS_loop(AtApI, H, b, x0, T(lambda); kwargs...)
      end
      end
    end
  else
    #
    # Diagonal (Plus Rank-1) Hessian
    #
    if use_qub && normalize
      @timeit OLSTimer "Diag QUB; normalize=true" begin
      let
        @timeit OLSTimer "normalize" AtA0 = NormalizedGramPlusDiag(AtA)
        @timeit OLSTimer "Diag J" J = compute_main_diagonal(AtA0.A, AtA0.AtA)
        @timeit OLSTimer "spectral radius" rho = estimate_spectral_radius(AtA0, J, maxiter=3)
        @timeit OLSTimer "Hessian; Diag + Rank-1" begin
        @. J.diag = (1+rho)*AtA0.A.scale^2 + T(lambda)
        H = BlkDiagPlusRank1(n_obs, n_var, J, AtA0.A.shift, one(T), T(n_obs))
        end
        @timeit OLSTimer "OLS loop" _solve_OLS_loop(AtApI, H, b, x0, T(lambda); kwargs...)
      end
      end
    elseif use_qub
      @timeit OLSTimer "Diag QUB; normalize=false" begin
      let
        @timeit OLSTimer "Diag J" J = compute_main_diagonal(AtA.A, AtA.AtA)
        @timeit OLSTimer "spectral radius" rho = estimate_spectral_radius(AtA, J, maxiter=3)
        @timeit OLSTimer "Hessian; Diag" begin
        H = J
        @. H.diag = H.diag + rho + lambda
        end
        @timeit OLSTimer "OLS loop" _solve_OLS_loop(AtApI, H, b, x0, T(lambda); kwargs...)
      end
      end
    else
      @timeit OLSTimer "Diag Jensen" begin
      let
        @timeit OLSTimer "Hessian; Diag" begin
        H = compute_main_diagonal(AtA.A, AtA.AtA)
        @. H.diag = n_blk*H.diag + lambda
        end
        @timeit OLSTimer "OLS loop" _solve_OLS_loop(AtApI, H, b, x0, T(lambda); kwargs...)
      end
      end
    end
  end
  disable_timer!(OLSTimer)
  display(OLSTimer)
  return results
end

function _solve_OLS_loop(AtApI::GramPlusDiag{T}, H, b::Vector{T}, x0::Vector{T}, lambda::T;
  maxiter::Int = 100,
  gtol::Float64 = 1e-3,
) where T
  #
  global OLSTimer
  A = AtApI.A
  n_var = size(A, 2)

  # Main matrices and vectors
  @timeit OLSTimer "init workspace" begin
=======
  # linear maps
  AtA = GramPlusDiag(A; gram=gram)              # may cache AtA
  AtApI = GramPlusDiag(AtA, one(T), T(lambda))  # same data, add lazy shift by λI
  
  # workspace
>>>>>>> d00a73f2
  x = deepcopy(x0)
  g = zeros(n_var)
  d = zeros(n_var)
  w = zeros(n_var)
<<<<<<< HEAD
  init_recurrences!(d, x, g, w, AtApI, b, H, lambda)
  end

  # Iterate the algorithm map
  iter = 1
  @timeit OLSTimer "check convergence" converged = norm(g) <= gtol

  while !converged && (iter < maxiter)
    iter += 1

    # Update difference dₙ₊₁ = [I - H⁻¹(AᵀA+λI)] dₙ
    @timeit OLSTimer "compute dₙ₊₁" begin
    @timeit OLSTimer "solve H⋅w = y" ldiv!(H, w)
    @timeit OLSTimer "axpy!" @. d = d - w
    end

    # Update coefficients
    @timeit OLSTimer "compute xₙ₊₁" @. x = x + d

    # Compute (AᵀA+λI) dₙ₊₁ and -∇ₙ₊₁
    @timeit OLSTimer "compute gₙ₊₁" begin
    @timeit OLSTimer "w = (AᵀA+λI)dₙ₊₁" mul!(w, AtApI, d)
    @timeit OLSTimer "axpy!" @. g = g - w      # assumes g is always -∇
    end
    @timeit OLSTimer "check convergence" converged = norm(g) <= gtol
=======
  workspace = (x, g, d, w)

  #
  # We cannot retrieve the QUB matrix directly due to type-instability in the way it is created.
  # This creates a closure taking the QUB matrix H as an input that will be invoked below by
  # the with_qub_matrix() function.
  #
  run = let
    function(H)
      init_recurrences!(workspace, AtApI, b, H)
      __OLS_loop__(workspace, (AtApI, H), gtol, maxiter, 1)
    end
>>>>>>> d00a73f2
  end
  iter, converged = with_qub_matrix(run, AtA, n_obs, n_var, n_blk, var_per_blk, lambda, use_qub, normalize)

  # final residual
  @timeit OLSTimer "compute residual" begin
  r = copy(b)
  mul!(r, A, x, -1.0, 1.0)
  end

  @timeit OLSTimer "summary" begin
  stats = (
    iterations = iter,
    converged = converged,
    xnorm = norm(x),
    rnorm = norm(r),
    gnorm = norm(g),
  )
  end
  return x, r, stats
end

<<<<<<< HEAD
function solve_OLS_lbfgs(A::AbstractMatrix{T}, b::Vector{T}, x0::Vector{T};
  lambda::Float64 = 0.0,
  precond::Symbol = :none,
  gram::Bool = _cache_gram_heuristic_(A),
  kwargs...
) where T
  #
  global OLSTimer; enable_timer!(OLSTimer); reset_timer!(OLSTimer)
  n_obs, n_var = size(A)
  # var_per_blk = cld(n_var, n_blk)

  # @assert rem(n_var, n_blk) == 0
  # @assert var_per_blk > 0
  @assert lambda >= 0

  @timeit OLSTimer "init AtA + λI; gram=$(gram)" begin
  AtA = GramPlusDiag(A; gram=gram)              # may cache AtA
  AtApI = GramPlusDiag(AtA, one(T), T(lambda))  # same data, add lazy shift by λI
  end

  results = if precond == :none
    let
      D = I
      @timeit OLSTimer "OLS loop" _solve_OLS_lbfgs(AtApI, D, b, x0, lambda; kwargs...)
    end
  elseif precond == :qub
    @timeit OLSTimer "Diag QUB; normalize=false" begin
    let
      @timeit OLSTimer "Diag J" J = compute_main_diagonal(AtA.A, AtA.AtA)
      @timeit OLSTimer "spectral radius" rho = estimate_spectral_radius(AtA, J, maxiter=3)
      @timeit OLSTimer "Hessian; Diag" begin
        D = J
        @. D.diag = D.diag + rho + lambda
      end
      @timeit OLSTimer "OLS loop" _solve_OLS_lbfgs(AtApI, D, b, x0, lambda; kwargs...)
    end
    end
  end
  disable_timer!(OLSTimer)
  display(OLSTimer)
  return results
end

function _solve_OLS_lbfgs(AtApI::GramPlusDiag{T}, D, b::Vector{T}, x0::Vector{T}, lambda::T;
  maxiter::Int = 100,
  gtol::Float64 = 1e-3,
  memory::Int = 10,  
) where T
  #
  global OLSTimer
  A = AtApI.A
  n_var = size(A, 2)

  # Main matrices and vectors
  @timeit OLSTimer "init workspace" begin
  x = deepcopy(x0)
  d = zeros(T, n_var)
  g = zeros(T, n_var)
  w = zeros(T, n_var)
  end
=======
function __OLS_lbfgs__(workspace, linmaps, gtol, maxiter, iter = 0)
  x, g, d, w, cache = workspace
  A, b, AtApI, H = linmaps
  T = eltype(A)
>>>>>>> d00a73f2

  # Initialize gradient
  @timeit OLSTimer "init gradient" begin
  mul!(g, AtApI, x) # -∇₀ = Aᵀ⋅r - λx
  mul!(g, transpose(A), b, one(T), -one(T))
  end

<<<<<<< HEAD
  # LBFGS workspace
  @timeit OLSTimer "init L-BFGS cache" cache = LBFGSCache{T}(n_var, memory)

  # Iterate the algorithm map
  iter = 0
  @timeit OLSTimer "check convergence" converged = norm(g) <= gtol
=======
  # Iterate the algorithm map
  converged = norm(g) <= gtol
>>>>>>> d00a73f2
  alpha = one(T)
  
  while !converged && (iter < maxiter)
    iter += 1

    # Update the LBFGS workspace and compute the next direction
    @timeit OLSTimer "update L-BFGS cache" begin
    iter > 1 && update!(cache, alpha, d, g)
<<<<<<< HEAD
    end
    @timeit OLSTimer "compute search direction" compute_lbfgs_direction!(d, g, cache, D)
=======
    compute_lbfgs_direction!(d, g, cache, H)
>>>>>>> d00a73f2

    # Compute (AᵀA + λI) dₙ₊₁
    @timeit OLSTimer "w = (AᵀA+λI)dₙ₊₁" mul!(w, AtApI, d)

    # Backtrack to make sure we satisfy descent
    # lossₙ₊₁ = lossₙ + α²/2 (|Adₙ₊₁|² + λ|dₙ₊₁|²) + α (∇ₙᵀdₙ₊₁)
    @timeit OLSTimer "backtracking linesearch" begin
    alpha = one(T)
    loss_1 = 1//2 * dot(d, w) # 1/2 [|Adₙ₊₁|² + λ|dₙ₊₁|²]
    loss_2 = -dot(g, d)       # ∇ₙᵀdₙ₊₁
    if loss_2 > 0 error("L-BFGS direction was not computed correctly at iteration $(iter)") end
    while (alpha*alpha*loss_1 + alpha*loss_2 > 0)
      alpha = 1//2 * alpha
    end
    end
    @timeit OLSTimer "compute xₙ₊₁" begin
    @. x = x + alpha*d
    end

    # Save the old gradient
    @timeit OLSTimer "save prev gradient" begin
    @. cache.q = g
    end

    # Update -∇ₙ₊₁ = -∇ₙ - α (AᵀA + λI) dₙ₊₁
    @timeit OLSTimer "update gradient" begin
    @. g = g - alpha*w
    end
    @timeit OLSTimer "check convergence" converged = norm(g) <= gtol
  end

  return iter, converged
end

function solve_OLS_lbfgs(A::AbstractMatrix{T}, b::Vector{T}, x0::Vector{T}, n_blk;
  lambda::Float64 = 0.0,
  precond::Symbol = :none,
  gram::Bool = _cache_gram_heuristic_(A),
  maxiter::Int = 100,
  gtol::Float64 = 1e-3,
  memory::Int = 10,  
) where T
  #
  n_obs, n_var = size(A)
  var_per_blk = cld(n_var, n_blk)

  @assert rem(n_var, n_blk) == 0
  @assert var_per_blk > 0
  @assert lambda >= 0

  AtA = GramPlusDiag(A; gram=gram)              # may cache AtA
  AtApI = GramPlusDiag(AtA, one(T), T(lambda))  # same data, add lazy shift by λI

  # workspace
  x = deepcopy(x0)
  g = zeros(T, n_var)
  d = zeros(T, n_var)
  w = zeros(T, n_var)
  cache = LBFGSCache{T}(n_var, memory)
  workspace = (x, g, d, w, cache)

  # Type-stability trick
  if precond == :none
    iter, converged = __OLS_lbfgs__(workspace, (A, b, AtApI, I), gtol, maxiter, 0)
  elseif precond == :qub
    run = let A = A, AtApI = AtApI, b = b, workspace = workspace, gtol = gtol, maxiter = maxiter
      function(H)
        __OLS_lbfgs__(workspace, (A, b, AtApI, H), gtol, maxiter, 0)
      end
    end
    iter, converged = with_qub_matrix(run, AtA, n_obs, n_var, n_blk, var_per_blk, lambda, true, false)
  end

  # final residual
  @timeit OLSTimer "compute residual" begin
  r = copy(b)
  mul!(r, A, x, -1.0, 1.0)
  end

  @timeit OLSTimer "summary" begin
  stats = (
    iterations = iter,
    converged = converged,
    xnorm = norm(x),
    rnorm = norm(r),
    gnorm = norm(g),
  )
  end
  return x, r, stats
end

###
### Wrappers
###

function solve_OLS_lsmr(A, b;
  x0 = IterativeSolvers.zerox(A, b),
  lambda::Real=0.0,
  kwargs...
)
  #
  lambda >= 0 || error("Regularization λ must be non-negative. Got: $(lambda)")
  T = eltype(A)
  
  x, ch = lsmr!(x0, A, b; λ=sqrt(lambda), log=true, kwargs...)

  r = copy(b)
  mul!(r, A, x, -one(T), one(T))
  g = copy(x)
  mul!(g, transpose(A), r, one(T), -lambda) # -∇ = Aᵀr - λx
  
  stats = (
    iterations = ch.iters,
    converged = ch.isconverged,
    xnorm = norm(x),
    rnorm = norm(r),
    gnorm = norm(g),
  )

  return x, r, stats
end

function solve_OLS_cg(A, b;
  x0 = IterativeSolvers.zerox(A, b),
  lambda::Real=0.0,
  use_qub::Bool=false,
  gram::Bool = _cache_gram_heuristic_(A),
  kwargs...  
)
  #
  lambda >= 0 || error("Regularization λ must be non-negative. Got: $(lambda)")
  T = eltype(A)

  AtA = GramPlusDiag(A; gram=gram)
  AtApI = GramPlusDiag(AtA, one(T), T(lambda))

  if use_qub # precondition with QUB matrix
    D = compute_main_diagonal(AtA.A, AtA.AtA)
    rho = estimate_spectral_radius(AtA, D, maxiter=3)
    @. D.diag += lambda + rho

    x, ch = cg!(x0, AtApI, transpose(A)*b; Pl=D, log=true, kwargs...)
  else
    x, ch = cg!(x0, AtApI, transpose(A)*b; log=true, kwargs...)
  end

  r = copy(b)
  mul!(r, A, x, -one(T), one(T))
  g = copy(x)
  mul!(g, transpose(A), r, one(T), -lambda) # -∇ = Aᵀr - λx
  
  stats = (
    iterations = ch.iters,
    converged = ch.isconverged,
    xnorm = norm(x),
    rnorm = norm(r),
    gnorm = norm(g),
  )

  return x, r, stats
end
<|MERGE_RESOLUTION|>--- conflicted
+++ resolved
@@ -1,33 +1,23 @@
-const OLSTimer = TimerOutput()
-disable_timer!(OLSTimer)
-
 ###
 ### Initialization
 ###
 
 function init_recurrences!(workspace, AtApI::GramPlusDiag, b, H)
+  global PkgTimer
   # Unpack
   (x, g, d, w) = workspace
 
   # Initialize the difference, d₁ = x₁ - x₀
-  global OLSTimer
   T = eltype(AtApI)
   A = AtApI.A
-  @timeit OLSTimer "compute -∇₀" begin
-  mul!(g, AtApI, x) # -∇₀ = Aᵀ⋅r - λx
-  mul!(g, transpose(A), b, one(T), -one(T))
-  end
-
-  @timeit OLSTimer "compute d₁" ldiv!(d, H, g) # d₁ = H⁻¹(-∇₀)
-  @timeit OLSTimer "compute x₁" @. x = x + d   # x₁ = x₀ + d₁
-
-<<<<<<< HEAD
-  # Current negative gradient, -∇₁
-  @timeit "w = (AᵀA+λI)d₁" mul!(w, AtApI, d) # (AᵀA+λI) d₁
-  @timeit "compute g₁"     @. g = g - w      # -∇₁ = -∇₀ - (AᵀA+λI) d₁
-
-=======
->>>>>>> d00a73f2
+  @timeit PkgTimer "compute -∇₀" begin
+    mul!(g, AtApI, x) # -∇₀ = Aᵀ⋅r - λx
+    mul!(g, transpose(A), b, one(T), -one(T))
+  end
+
+  @timeit PkgTimer "compute d₁" ldiv!(d, H, g) # d₁ = H⁻¹(-∇₀)
+  @timeit PkgTimer "compute x₁" @. x = x + d   # x₁ = x₀ + d₁
+
   return nothing
 end
 
@@ -36,24 +26,27 @@
 ###
 
 function __OLS_loop__(workspace, linmaps, gtol, maxiter, iter = 1)
+  global PkgTimer
   # unpack
   x, g, d, w = workspace
   AtApI, H = linmaps
-  converged = norm(g) <= gtol
+  @timeit PkgTimer "convergence check" converged = norm(g) <= gtol
 
   while !converged && (iter < maxiter)
     iter += 1
 
     # Compute (AᵀA+λI) dₙ and -∇ₙ; assumes g is always -∇
-    mul!(w, AtApI, d)
-    @. g = g - w
-    converged = norm(g) <= gtol
+    @timeit PkgTimer "update gₙ" begin
+      mul!(w, AtApI, d)
+      @. g = g - w
+    end
+    @timeit PkgTimer "convergence check" converged = norm(g) <= gtol
 
     # Update difference dₙ₊₁ = H⁻¹gₙ
-    ldiv!(d, H, g)
+    @timeit PkgTimer "dₙ₊₁ = H⁻¹gₙ" ldiv!(d, H, g)
 
     # Update coefficients
-    @. x = x + d
+    @timeit PkgTimer "update xₙ₊₁" @. x = x + d
   end
 
   return iter, converged
@@ -68,7 +61,7 @@
   gtol::Float64 = 1e-3,
 ) where T
   #
-  global OLSTimer; enable_timer!(OLSTimer); reset_timer!(OLSTimer)
+  global PkgTimer; enable_timer!(PkgTimer); reset_timer!(PkgTimer)
   n_obs, n_var = size(A)
   var_per_blk = cld(n_var, n_blk)
 
@@ -76,165 +69,20 @@
   @assert var_per_blk > 0
   @assert lambda >= 0
 
-<<<<<<< HEAD
-  @timeit OLSTimer "init AtA + λI; gram=$(gram)" begin
-  AtA = GramPlusDiag(A; gram=gram)              # may cache AtA
-  AtApI = GramPlusDiag(AtA, one(T), T(lambda))  # same data, add lazy shift by λI
-  end
-
-  results = if var_per_blk > 1
-    #
-    # Block Diagonal Hessian
-    #
-    if use_qub && normalize
-      @timeit OLSTimer "BlkDiag QUB; normalize=true" begin
-      let
-        @timeit OLSTimer "normalize" AtA0 = NormalizedGramPlusDiag(AtA)
-        @timeit OLSTimer "BlkDiag J" begin
-        J = compute_block_diagonal(AtA0, n_blk;
-          alpha   = one(T),
-          beta    = zero(T),
-          factor  = false,
-          gram    = n_obs > var_per_blk
-        )
-        end
-        @timeit OLSTimer "spectral radius" rho = estimate_spectral_radius(AtA0, J, maxiter=3)
-        @timeit OLSTimer "Hessian; BlkDiag + Rank-1" begin
-        S = Diagonal(@. rho*AtA0.A.scale^2 + lambda)
-        @. AtA0.A.scale = 1 # need J̃ = √S⋅J⋅√S + ρS + λ = ZᵀZ + ρS + λ
-        J̃ = update_factors!(J, AtA0.A, S, one(T), one(T))
-        H = BlkDiagPlusRank1(n_obs, n_var, J̃, AtA0.A.shift, one(T), T(n_obs))
-        end
-        @timeit OLSTimer "OLS loop" _solve_OLS_loop(AtApI, H, b, x0, T(lambda); kwargs...)
-      end
-      end
-    elseif use_qub
-      @timeit OLSTimer "BlkDiag QUB; normalize=false" begin
-      let
-        @timeit OLSTimer "BlkDiag J" begin
-        J = compute_block_diagonal(AtA, n_blk;
-          alpha   = one(T),
-          beta    = zero(T),
-          factor  = false,
-          gram    = n_obs > var_per_blk
-        )
-        end
-        @timeit OLSTimer "spectral radius" rho = estimate_spectral_radius(AtA, J, maxiter=3)
-        @timeit OLSTimer "Hessian; BlkDiag" H = update_factors!(J, one(T), lambda + rho)
-        @timeit OLSTimer "OLS loop" _solve_OLS_loop(AtApI, H, b, x0, T(lambda); kwargs...)
-      end
-      end
-    else
-      @timeit OLSTimer "BlkDiag Jensen" begin
-      let
-        @timeit OLSTimer "Hessian; BlkDiag" begin
-        H = compute_block_diagonal(AtA, n_blk;
-          alpha   = T(n_blk),
-          beta    = T(lambda),
-          factor  = true,
-          gram    = n_obs > var_per_blk
-        )
-        end
-        @timeit OLSTimer "OLS loop" _solve_OLS_loop(AtApI, H, b, x0, T(lambda); kwargs...)
-      end
-      end
-    end
-  else
-    #
-    # Diagonal (Plus Rank-1) Hessian
-    #
-    if use_qub && normalize
-      @timeit OLSTimer "Diag QUB; normalize=true" begin
-      let
-        @timeit OLSTimer "normalize" AtA0 = NormalizedGramPlusDiag(AtA)
-        @timeit OLSTimer "Diag J" J = compute_main_diagonal(AtA0.A, AtA0.AtA)
-        @timeit OLSTimer "spectral radius" rho = estimate_spectral_radius(AtA0, J, maxiter=3)
-        @timeit OLSTimer "Hessian; Diag + Rank-1" begin
-        @. J.diag = (1+rho)*AtA0.A.scale^2 + T(lambda)
-        H = BlkDiagPlusRank1(n_obs, n_var, J, AtA0.A.shift, one(T), T(n_obs))
-        end
-        @timeit OLSTimer "OLS loop" _solve_OLS_loop(AtApI, H, b, x0, T(lambda); kwargs...)
-      end
-      end
-    elseif use_qub
-      @timeit OLSTimer "Diag QUB; normalize=false" begin
-      let
-        @timeit OLSTimer "Diag J" J = compute_main_diagonal(AtA.A, AtA.AtA)
-        @timeit OLSTimer "spectral radius" rho = estimate_spectral_radius(AtA, J, maxiter=3)
-        @timeit OLSTimer "Hessian; Diag" begin
-        H = J
-        @. H.diag = H.diag + rho + lambda
-        end
-        @timeit OLSTimer "OLS loop" _solve_OLS_loop(AtApI, H, b, x0, T(lambda); kwargs...)
-      end
-      end
-    else
-      @timeit OLSTimer "Diag Jensen" begin
-      let
-        @timeit OLSTimer "Hessian; Diag" begin
-        H = compute_main_diagonal(AtA.A, AtA.AtA)
-        @. H.diag = n_blk*H.diag + lambda
-        end
-        @timeit OLSTimer "OLS loop" _solve_OLS_loop(AtApI, H, b, x0, T(lambda); kwargs...)
-      end
-      end
-    end
-  end
-  disable_timer!(OLSTimer)
-  display(OLSTimer)
-  return results
-end
-
-function _solve_OLS_loop(AtApI::GramPlusDiag{T}, H, b::Vector{T}, x0::Vector{T}, lambda::T;
-  maxiter::Int = 100,
-  gtol::Float64 = 1e-3,
-) where T
-  #
-  global OLSTimer
-  A = AtApI.A
-  n_var = size(A, 2)
-
-  # Main matrices and vectors
-  @timeit OLSTimer "init workspace" begin
-=======
-  # linear maps
-  AtA = GramPlusDiag(A; gram=gram)              # may cache AtA
-  AtApI = GramPlusDiag(AtA, one(T), T(lambda))  # same data, add lazy shift by λI
-  
-  # workspace
->>>>>>> d00a73f2
-  x = deepcopy(x0)
-  g = zeros(n_var)
-  d = zeros(n_var)
-  w = zeros(n_var)
-<<<<<<< HEAD
-  init_recurrences!(d, x, g, w, AtApI, b, H, lambda)
-  end
-
-  # Iterate the algorithm map
-  iter = 1
-  @timeit OLSTimer "check convergence" converged = norm(g) <= gtol
-
-  while !converged && (iter < maxiter)
-    iter += 1
-
-    # Update difference dₙ₊₁ = [I - H⁻¹(AᵀA+λI)] dₙ
-    @timeit OLSTimer "compute dₙ₊₁" begin
-    @timeit OLSTimer "solve H⋅w = y" ldiv!(H, w)
-    @timeit OLSTimer "axpy!" @. d = d - w
-    end
-
-    # Update coefficients
-    @timeit OLSTimer "compute xₙ₊₁" @. x = x + d
-
-    # Compute (AᵀA+λI) dₙ₊₁ and -∇ₙ₊₁
-    @timeit OLSTimer "compute gₙ₊₁" begin
-    @timeit OLSTimer "w = (AᵀA+λI)dₙ₊₁" mul!(w, AtApI, d)
-    @timeit OLSTimer "axpy!" @. g = g - w      # assumes g is always -∇
-    end
-    @timeit OLSTimer "check convergence" converged = norm(g) <= gtol
-=======
-  workspace = (x, g, d, w)
+  @timeit PkgTimer "init AtA + λI; gram=$(gram)" begin
+    # linear maps
+    AtA = GramPlusDiag(A; gram=gram)              # may cache AtA
+    AtApI = GramPlusDiag(AtA, one(T), T(lambda))  # same data, add lazy shift by λI
+  end
+
+  @timeit PkgTimer "init workspace" begin
+    # workspace
+    x = deepcopy(x0)
+    g = zeros(n_var)
+    d = zeros(n_var)
+    w = zeros(n_var)
+    workspace = (x, g, d, w)
+  end
 
   #
   # We cannot retrieve the QUB matrix directly due to type-instability in the way it is created.
@@ -243,159 +91,85 @@
   #
   run = let
     function(H)
-      init_recurrences!(workspace, AtApI, b, H)
-      __OLS_loop__(workspace, (AtApI, H), gtol, maxiter, 1)
-    end
->>>>>>> d00a73f2
+      @timeit PkgTimer "init recurrences" init_recurrences!(workspace, AtApI, b, H)
+      @timeit PkgTimer "OLS Loop" __OLS_loop__(workspace, (AtApI, H), gtol, maxiter, 1)
+    end
   end
   iter, converged = with_qub_matrix(run, AtA, n_obs, n_var, n_blk, var_per_blk, lambda, use_qub, normalize)
 
   # final residual
-  @timeit OLSTimer "compute residual" begin
-  r = copy(b)
-  mul!(r, A, x, -1.0, 1.0)
-  end
-
-  @timeit OLSTimer "summary" begin
-  stats = (
-    iterations = iter,
-    converged = converged,
-    xnorm = norm(x),
-    rnorm = norm(r),
-    gnorm = norm(g),
-  )
-  end
+  @timeit PkgTimer "compute residual" begin
+    r = copy(b)
+    mul!(r, A, x, -1.0, 1.0)
+  end
+
+  @timeit PkgTimer "summary" begin
+    stats = (
+      iterations = iter,
+      converged = converged,
+      xnorm = norm(x),
+      rnorm = norm(r),
+      gnorm = norm(g),
+    )
+  end
+  disable_timer!(PkgTimer)
+  display(PkgTimer)
   return x, r, stats
 end
 
-<<<<<<< HEAD
-function solve_OLS_lbfgs(A::AbstractMatrix{T}, b::Vector{T}, x0::Vector{T};
-  lambda::Float64 = 0.0,
-  precond::Symbol = :none,
-  gram::Bool = _cache_gram_heuristic_(A),
-  kwargs...
-) where T
-  #
-  global OLSTimer; enable_timer!(OLSTimer); reset_timer!(OLSTimer)
-  n_obs, n_var = size(A)
-  # var_per_blk = cld(n_var, n_blk)
-
-  # @assert rem(n_var, n_blk) == 0
-  # @assert var_per_blk > 0
-  @assert lambda >= 0
-
-  @timeit OLSTimer "init AtA + λI; gram=$(gram)" begin
-  AtA = GramPlusDiag(A; gram=gram)              # may cache AtA
-  AtApI = GramPlusDiag(AtA, one(T), T(lambda))  # same data, add lazy shift by λI
-  end
-
-  results = if precond == :none
-    let
-      D = I
-      @timeit OLSTimer "OLS loop" _solve_OLS_lbfgs(AtApI, D, b, x0, lambda; kwargs...)
-    end
-  elseif precond == :qub
-    @timeit OLSTimer "Diag QUB; normalize=false" begin
-    let
-      @timeit OLSTimer "Diag J" J = compute_main_diagonal(AtA.A, AtA.AtA)
-      @timeit OLSTimer "spectral radius" rho = estimate_spectral_radius(AtA, J, maxiter=3)
-      @timeit OLSTimer "Hessian; Diag" begin
-        D = J
-        @. D.diag = D.diag + rho + lambda
-      end
-      @timeit OLSTimer "OLS loop" _solve_OLS_lbfgs(AtApI, D, b, x0, lambda; kwargs...)
-    end
-    end
-  end
-  disable_timer!(OLSTimer)
-  display(OLSTimer)
-  return results
-end
-
-function _solve_OLS_lbfgs(AtApI::GramPlusDiag{T}, D, b::Vector{T}, x0::Vector{T}, lambda::T;
-  maxiter::Int = 100,
-  gtol::Float64 = 1e-3,
-  memory::Int = 10,  
-) where T
-  #
-  global OLSTimer
-  A = AtApI.A
-  n_var = size(A, 2)
-
-  # Main matrices and vectors
-  @timeit OLSTimer "init workspace" begin
-  x = deepcopy(x0)
-  d = zeros(T, n_var)
-  g = zeros(T, n_var)
-  w = zeros(T, n_var)
-  end
-=======
 function __OLS_lbfgs__(workspace, linmaps, gtol, maxiter, iter = 0)
+  global PkgTimer
   x, g, d, w, cache = workspace
   A, b, AtApI, H = linmaps
   T = eltype(A)
->>>>>>> d00a73f2
 
   # Initialize gradient
-  @timeit OLSTimer "init gradient" begin
-  mul!(g, AtApI, x) # -∇₀ = Aᵀ⋅r - λx
-  mul!(g, transpose(A), b, one(T), -one(T))
-  end
-
-<<<<<<< HEAD
-  # LBFGS workspace
-  @timeit OLSTimer "init L-BFGS cache" cache = LBFGSCache{T}(n_var, memory)
+  @timeit PkgTimer "init gradient" begin
+    mul!(g, AtApI, x) # -∇₀ = Aᵀ⋅r - λx
+    mul!(g, transpose(A), b, one(T), -one(T))
+  end
 
   # Iterate the algorithm map
-  iter = 0
-  @timeit OLSTimer "check convergence" converged = norm(g) <= gtol
-=======
-  # Iterate the algorithm map
-  converged = norm(g) <= gtol
->>>>>>> d00a73f2
+  @timeit PkgTimer "convergence check" converged = norm(g) <= gtol
   alpha = one(T)
   
   while !converged && (iter < maxiter)
     iter += 1
 
     # Update the LBFGS workspace and compute the next direction
-    @timeit OLSTimer "update L-BFGS cache" begin
-    iter > 1 && update!(cache, alpha, d, g)
-<<<<<<< HEAD
-    end
-    @timeit OLSTimer "compute search direction" compute_lbfgs_direction!(d, g, cache, D)
-=======
-    compute_lbfgs_direction!(d, g, cache, H)
->>>>>>> d00a73f2
+    @timeit PkgTimer "update L-BFGS cache" begin
+      iter > 1 && update!(cache, alpha, d, g)
+    end
+    @timeit PkgTimer "compute dₙ₊₁" compute_lbfgs_direction!(d, g, cache, H)
 
     # Compute (AᵀA + λI) dₙ₊₁
-    @timeit OLSTimer "w = (AᵀA+λI)dₙ₊₁" mul!(w, AtApI, d)
+    @timeit PkgTimer "w = (AᵀA+λI)dₙ₊₁" mul!(w, AtApI, d)
 
     # Backtrack to make sure we satisfy descent
     # lossₙ₊₁ = lossₙ + α²/2 (|Adₙ₊₁|² + λ|dₙ₊₁|²) + α (∇ₙᵀdₙ₊₁)
-    @timeit OLSTimer "backtracking linesearch" begin
-    alpha = one(T)
-    loss_1 = 1//2 * dot(d, w) # 1/2 [|Adₙ₊₁|² + λ|dₙ₊₁|²]
-    loss_2 = -dot(g, d)       # ∇ₙᵀdₙ₊₁
-    if loss_2 > 0 error("L-BFGS direction was not computed correctly at iteration $(iter)") end
-    while (alpha*alpha*loss_1 + alpha*loss_2 > 0)
-      alpha = 1//2 * alpha
-    end
-    end
-    @timeit OLSTimer "compute xₙ₊₁" begin
-    @. x = x + alpha*d
+    @timeit PkgTimer "backtracking linesearch" begin
+      alpha = one(T)
+      loss_1 = 1//2 * dot(d, w) # 1/2 [|Adₙ₊₁|² + λ|dₙ₊₁|²]
+      loss_2 = -dot(g, d)       # ∇ₙᵀdₙ₊₁
+      if loss_2 > 0 error("L-BFGS direction was not computed correctly at iteration $(iter)") end
+      while (alpha*alpha*loss_1 + alpha*loss_2 > 0)
+        alpha = 1//2 * alpha
+      end
+    end
+    @timeit PkgTimer "update xₙ₊₁" begin
+      @. x = x + alpha*d
     end
 
     # Save the old gradient
-    @timeit OLSTimer "save prev gradient" begin
-    @. cache.q = g
+    @timeit PkgTimer "save prev gradient" begin
+      @. cache.q = g
     end
 
     # Update -∇ₙ₊₁ = -∇ₙ - α (AᵀA + λI) dₙ₊₁
-    @timeit OLSTimer "update gradient" begin
-    @. g = g - alpha*w
-    end
-    @timeit OLSTimer "check convergence" converged = norm(g) <= gtol
+    @timeit PkgTimer "update gradient" begin
+      @. g = g - alpha*w
+    end
+    @timeit PkgTimer "check convergence" converged = norm(g) <= gtol
   end
 
   return iter, converged
@@ -410,6 +184,7 @@
   memory::Int = 10,  
 ) where T
   #
+  global PkgTimer; enable_timer!(PkgTimer); reset_timer!(PkgTimer)
   n_obs, n_var = size(A)
   var_per_blk = cld(n_var, n_blk)
 
@@ -417,44 +192,50 @@
   @assert var_per_blk > 0
   @assert lambda >= 0
 
-  AtA = GramPlusDiag(A; gram=gram)              # may cache AtA
-  AtApI = GramPlusDiag(AtA, one(T), T(lambda))  # same data, add lazy shift by λI
-
-  # workspace
-  x = deepcopy(x0)
-  g = zeros(T, n_var)
-  d = zeros(T, n_var)
-  w = zeros(T, n_var)
-  cache = LBFGSCache{T}(n_var, memory)
-  workspace = (x, g, d, w, cache)
+  @timeit PkgTimer "init AtA + λI; gram=$(gram)" begin
+    AtA = GramPlusDiag(A; gram=gram)              # may cache AtA
+    AtApI = GramPlusDiag(AtA, one(T), T(lambda))  # same data, add lazy shift by λI
+  end
+
+  @timeit PkgTimer "init workspace" begin
+    # workspace
+    x = deepcopy(x0)
+    g = zeros(T, n_var)
+    d = zeros(T, n_var)
+    w = zeros(T, n_var)
+    cache = LBFGSCache{T}(n_var, memory)
+    workspace = (x, g, d, w, cache)
+  end
 
   # Type-stability trick
   if precond == :none
-    iter, converged = __OLS_lbfgs__(workspace, (A, b, AtApI, I), gtol, maxiter, 0)
+    @timeit PkgTimer "OLS Loop" iter, converged = __OLS_lbfgs__(workspace, (A, b, AtApI, I), gtol, maxiter, 0)
   elseif precond == :qub
     run = let A = A, AtApI = AtApI, b = b, workspace = workspace, gtol = gtol, maxiter = maxiter
       function(H)
-        __OLS_lbfgs__(workspace, (A, b, AtApI, H), gtol, maxiter, 0)
+        @timeit PkgTimer "OLS Loop" __OLS_lbfgs__(workspace, (A, b, AtApI, H), gtol, maxiter, 0)
       end
     end
     iter, converged = with_qub_matrix(run, AtA, n_obs, n_var, n_blk, var_per_blk, lambda, true, false)
   end
 
   # final residual
-  @timeit OLSTimer "compute residual" begin
-  r = copy(b)
-  mul!(r, A, x, -1.0, 1.0)
-  end
-
-  @timeit OLSTimer "summary" begin
-  stats = (
-    iterations = iter,
-    converged = converged,
-    xnorm = norm(x),
-    rnorm = norm(r),
-    gnorm = norm(g),
-  )
-  end
+  @timeit PkgTimer "compute residual" begin
+    r = copy(b)
+    mul!(r, A, x, -1.0, 1.0)
+  end
+
+  @timeit PkgTimer "summary" begin
+    stats = (
+      iterations = iter,
+      converged = converged,
+      xnorm = norm(x),
+      rnorm = norm(r),
+      gnorm = norm(g),
+    )
+  end
+  disable_timer!(PkgTimer)
+  display(PkgTimer)
   return x, r, stats
 end
 
